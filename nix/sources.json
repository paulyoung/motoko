{
    "candid": {
        "branch": "master",
        "builtin": false,
        "description": "Candid Library for the Internet Computer",
        "homepage": "",
        "owner": "dfinity",
        "repo": "candid",
        "rev": "6e7a07ed799a82ca7b2302caec8c5b26d14a9ed5",
        "sha256": "1vvm2yzsvs3qrvhpisj4pj4brglzc18wldkib4w80zdzlrkz6maz",
        "type": "tarball",
        "url": "https://github.com/dfinity/candid/archive/6e7a07ed799a82ca7b2302caec8c5b26d14a9ed5.tar.gz",
        "url_template": "https://github.com/<owner>/<repo>/archive/<rev>.tar.gz"
    },
    "common": {
        "ref": "master",
        "repo": "ssh://git@github.com/dfinity-lab/common",
        "rev": "897d4674debd73015bc0273bca2ac6cbb0943516",
        "type": "git"
    },
    "dfinity": {
        "ref": "master",
        "repo": "ssh://git@github.com/dfinity-lab/dfinity",
        "rev": "5f990cd19d30d129d0cbd4d6df1fdd81b7b366b1",
        "type": "git"
    },
    "esm": {
        "builtin": false,
        "sha256": "116k10q9v0yzpng9bgdx3xrjm2kppma2db62mnbilbi66dvrvz9q",
        "type": "tarball",
        "url": "https://registry.npmjs.org/esm/-/esm-3.2.25.tgz",
        "url_template": "https://registry.npmjs.org/esm/-/esm-<version>.tgz",
        "version": "3.2.25"
    },
    "ic-ref": {
        "ref": "release-0.11",
        "repo": "ssh://git@github.com/dfinity-lab/ic-ref",
        "rev": "824fd6d904b0635349820ca52262ce91fd9e695c",
        "type": "git"
    },
    "libtommath": {
        "builtin": false,
        "description": "LibTomMath is a free open source portable number theoretic multiple-precision integer library written entirely in C.",
        "homepage": "https://www.libtom.net",
        "owner": "libtom",
        "repo": "libtommath",
        "sha256": "0cj4xdbh874hi8hx9ajygqk5411cnv260mfjrn68fsi9a6dw56ff",
        "type": "tarball",
        "url": "https://github.com/libtom/libtommath/archive/v1.2.0.tar.gz",
        "url_template": "https://github.com/<owner>/<repo>/archive/<version>.tar.gz",
        "version": "v1.2.0"
    },
    "motoko-base": {
        "ref": "claudio-next-moc",
        "repo": "ssh://git@github.com/dfinity-lab/motoko-base",
<<<<<<< HEAD
        "rev-OLD": "f477def778377774e681c19dfc96fce194ae2636",
        "rev": "cc57fd99802f155a4225f292aa11e35e7ea342ef",
=======
        "rev": "66795f2f1a9ade7d2fc54215a3feb232366a55c1",
>>>>>>> b2b8a7c3
        "type": "git"
    },
    "motoko-matchers": {
        "branch": "v0.0.5",
        "builtin": false,
        "description": null,
        "homepage": "http://kritzcreek.github.io/motoko-matchers",
        "owner": "kritzcreek",
        "repo": "motoko-matchers",
        "rev": "b65d3c59c5e3fdc52b5fc806e281d362cc4ec7e3",
        "sha256": "0dy29y8r7k6sshbm96g3f6avcbpl55sazqj2wvpvjxz82xq3vfcn",
        "type": "tarball",
        "url": "https://github.com/kritzcreek/motoko-matchers/archive/b65d3c59c5e3fdc52b5fc806e281d362cc4ec7e3.tar.gz",
        "url_template": "https://github.com/<owner>/<repo>/archive/<rev>.tar.gz"
    },
    "musl-wasi": {
        "branch": "master",
        "builtin": false,
        "description": "WASI libc implementation for WebAssembly",
        "homepage": "https://wasi.dev",
        "owner": "WebAssembly",
        "repo": "wasi-libc",
        "rev": "9083fe84568fb4de76152757abfd216ba34ad908",
        "sha256": "1ajbbhj0j0npnkyp1lnk3l928xxmn0x96pqz3s3cl87p99akz8z4",
        "type": "tarball",
        "url": "https://github.com/WebAssembly/wasi-libc/archive/9083fe84568fb4de76152757abfd216ba34ad908.tar.gz",
        "url_template": "https://github.com/<owner>/<repo>/archive/<rev>.tar.gz"
    },
    "nixpkgs": {
        "branch": "release-20.09",
        "builtin": true,
        "description": "Nixpkgs/NixOS branches that track the Nixpkgs/NixOS channels",
        "homepage": null,
        "owner": "NixOS",
        "repo": "nixpkgs",
        "rev": "66cd39409e8ae1e2981edfb33bb06c164893d70d",
        "sha256": "1c44akgqbqsm2b6k5b850lb0q7wq5l5p4hm6bqbaif1h05sc2bkx",
        "type": "tarball",
        "url": "https://github.com/NixOS/nixpkgs/archive/66cd39409e8ae1e2981edfb33bb06c164893d70d.tar.gz",
        "url_template": "https://github.com/<owner>/<repo>/archive/<rev>.tar.gz"
    },
    "nixpkgs-mozilla": {
        "branch": "master",
        "builtin": false,
        "description": "mozilla related nixpkgs (extends nixos/nixpkgs repo)",
        "homepage": null,
        "owner": "mozilla",
        "repo": "nixpkgs-mozilla",
        "rev": "8c007b60731c07dd7a052cce508de3bb1ae849b4",
        "sha256": "1zybp62zz0h077zm2zmqs2wcg3whg6jqaah9hcl1gv4x8af4zhs6",
        "type": "tarball",
        "url": "https://github.com/mozilla/nixpkgs-mozilla/archive/8c007b60731c07dd7a052cce508de3bb1ae849b4.tar.gz",
        "url_template": "https://github.com/<owner>/<repo>/archive/<rev>.tar.gz"
    },
    "ocaml-vlq": {
        "branch": "v0.2.0",
        "builtin": false,
        "description": "A library to encode/decode numbers in OCaml.",
        "homepage": null,
        "owner": "flowtype",
        "repo": "ocaml-vlq",
        "rev": "115bf0fef38018f31ac6386fef17a00bd8307218",
        "sha256": "09jdgih2n2qwpxnlbcca4xa193rwbd1nw7prxaqlg134l4mbya83",
        "type": "tarball",
        "url": "https://github.com/flowtype/ocaml-vlq/archive/115bf0fef38018f31ac6386fef17a00bd8307218.tar.gz",
        "url_template": "https://github.com/<owner>/<repo>/archive/<rev>.tar.gz",
        "version": "v0.2.0"
    }
}<|MERGE_RESOLUTION|>--- conflicted
+++ resolved
@@ -53,12 +53,8 @@
     "motoko-base": {
         "ref": "claudio-next-moc",
         "repo": "ssh://git@github.com/dfinity-lab/motoko-base",
-<<<<<<< HEAD
-        "rev-OLD": "f477def778377774e681c19dfc96fce194ae2636",
         "rev": "cc57fd99802f155a4225f292aa11e35e7ea342ef",
-=======
-        "rev": "66795f2f1a9ade7d2fc54215a3feb232366a55c1",
->>>>>>> b2b8a7c3
+        "rev-MASTER": "66795f2f1a9ade7d2fc54215a3feb232366a55c1",
         "type": "git"
     },
     "motoko-matchers": {
