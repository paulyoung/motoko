--- conflicted
+++ resolved
@@ -35,13 +35,8 @@
 
   llvmEnv = ''
     # When compiling to wasm, we want to have more control over the flags,
-<<<<<<< HEAD
-    # so we do not use the nix-provided wraper in clang
+    # so we do not use the nix-provided wrapper in clang
     export WASM_CLANG="clang-12"
-=======
-    # so we do not use the nix-provided wrapper in clang
-    export WASM_CLANG="clang-10"
->>>>>>> 423062a7
     export WASM_LD=wasm-ld
     # because we use the unwrapped clang, we have to pass in some flags/paths
     # that otherwise the wrapped clang would take care for us
