--- conflicted
+++ resolved
@@ -377,12 +377,8 @@
       check_exp env r;
       let t1 = T.promote (typ exp1) in
       begin match t1 with
-<<<<<<< HEAD
       | T.Func (sort, T.Replies, _ (*TBR*), arg_tys, ret_tys) ->
         check_exp env exp2;
-=======
-      | T.Func (sort, T.Replies, [], arg_tys, ret_tys) ->
->>>>>>> 7f40617e
         let t_arg = T.seq arg_tys in
         typ exp2 <: t_arg;
         check_concrete env exp.at t_arg;
