type stat_env = Typing.scope
type dyn_env = Interpret.env
type env = stat_env * dyn_env

type message = Severity.t * Source.region * string * string
type messages = message list
val print_messages : messages -> unit

val initial_stat_env : stat_env
val initial_dyn_env  : dyn_env
val initial_env      : env

type parse_result = (Syntax.prog, message) result
val parse_file   : string -> parse_result
val parse_files  : string list -> parse_result
val parse_string : string -> string -> parse_result
val parse_lexer  : Lexing.lexbuf -> string -> parse_result

type check_result = (Syntax.prog * Type.typ * Typing.scope * messages, messages) result
val check_file   : stat_env -> string -> check_result
val check_files  : stat_env -> string list -> check_result
val check_string : stat_env -> string -> string -> check_result
val check_lexer  : stat_env -> Lexing.lexbuf -> string -> check_result

type interpret_result =
  (Syntax.prog * Type.typ * Value.value * Typing.scope * Interpret.scope) option
val interpret_file   : env -> string -> interpret_result
val interpret_files  : env -> string list -> interpret_result
val interpret_string : env -> string -> string -> interpret_result
val interpret_lexer  : env -> Lexing.lexbuf -> string -> interpret_result

type run_result = env option
val run_file   : env -> string -> run_result
val run_files  : env -> string list -> run_result
val run_string : env -> string -> string -> run_result
val run_lexer  : env -> Lexing.lexbuf -> string -> run_result
val run_stdin  : env -> unit

type compile_mode = WasmMode | DfinityMode
<<<<<<< HEAD
type compile_result = (CustomModule.extended_module, message list) result
val compile_file   : compile_mode -> string -> compile_result
val compile_files  : compile_mode -> string list -> compile_result
=======
type compile_result = (CustomModule.extended_module, error list) result
val compile_file   : compile_mode -> string -> string -> compile_result
val compile_files  : compile_mode -> string list -> string -> compile_result
>>>>>>> 5a43ea60
val compile_string : compile_mode -> string -> string -> compile_result<|MERGE_RESOLUTION|>--- conflicted
+++ resolved
@@ -37,13 +37,7 @@
 val run_stdin  : env -> unit
 
 type compile_mode = WasmMode | DfinityMode
-<<<<<<< HEAD
-type compile_result = (CustomModule.extended_module, message list) result
-val compile_file   : compile_mode -> string -> compile_result
-val compile_files  : compile_mode -> string list -> compile_result
-=======
-type compile_result = (CustomModule.extended_module, error list) result
+type compile_result = (CustomModule.extended_module, messages) result
 val compile_file   : compile_mode -> string -> string -> compile_result
 val compile_files  : compile_mode -> string list -> string -> compile_result
->>>>>>> 5a43ea60
 val compile_string : compile_mode -> string -> string -> compile_result