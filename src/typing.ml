--- conflicted
+++ resolved
@@ -45,10 +45,6 @@
 
 
 let adjoin_val_env scope ve = {scope with val_env = T.Env.adjoin scope.val_env ve}
-
-let library_scope f t =
-  { empty_scope with lib_env = T.Env.add f t empty_scope.lib_env }
-
 
 let library_scope f t =
   { empty_scope with lib_env = T.Env.add f t empty_scope.lib_env }
@@ -1299,12 +1295,7 @@
   | Some t ->
     begin
       match T.promote t with
-<<<<<<< HEAD
-      | T.Obj (T.Module, flds) ->
-        true
-=======
       | T.Obj (T.Module, flds) -> true
->>>>>>> 743f6afe
       | _ -> false
     end
   | None -> false
@@ -1509,20 +1500,12 @@
         prog
     )
 
-<<<<<<< HEAD
-
-
-=======
->>>>>>> 743f6afe
 let infer_library env prog at =
   let typ,scope = infer_block env prog at in
   match prog with
   |  [{it = Syntax.ExpD _;_}] ->
      typ
-<<<<<<< HEAD
-=======
   (* HACK: to be removed once we support module expressions, remove ModuleD *)
->>>>>>> 743f6afe
   |  ds ->
      module_of_scope scope
 
@@ -1536,9 +1519,4 @@
         library_scope filename typ
       )
       prog
-<<<<<<< HEAD
-    )
-
-=======
-    )
->>>>>>> 743f6afe
+    )