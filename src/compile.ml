--- conflicted
+++ resolved
@@ -4269,16 +4269,7 @@
 
       (* Add arguments to the environment *)
       let ae2 = bind_args ae1 1 args (fun env a get ->
-<<<<<<< HEAD
-        let open VarLoc in
-        ASEnv.add_local_deferred env a.it
-          { materialize = (fun _ -> SR.Vanilla, get)
-          ; materialize_vanilla = (fun _ -> get)
-          ; is_local = true
-          }
-=======
         ASEnv.add_local_deferred env a.it SR.Vanilla (fun _ -> get) true
->>>>>>> 741e6181
       ) in
 
       closure_code ^^
@@ -4311,17 +4302,7 @@
 
       (* Add arguments to the environment, as unboxed references *)
       let ae2 = bind_args ae1 1 args (fun ae a get ->
-<<<<<<< HEAD
-        let open VarLoc in
-        ASEnv.add_local_deferred ae a.it
-          { materialize = (fun _ -> SR.UnboxedReference, get)
-          ; materialize_vanilla = (fun env ->
-               get ^^ StackRep.adjust env SR.UnboxedReference SR.Vanilla)
-          ; is_local = true
-          }
-=======
         ASEnv.add_local_deferred ae a.it SR.UnboxedReference (fun _ -> get) true
->>>>>>> 741e6181
       ) in
 
       closure_code ^^
@@ -4345,17 +4326,7 @@
 
       (* Add arguments to the environment, as unboxed references *)
       let ae1 = bind_args ae0 0 args (fun ae a get ->
-<<<<<<< HEAD
-        let open VarLoc in
-        ASEnv.add_local_deferred ae a.it
-          { materialize = (fun _ -> SR.UnboxedReference, get)
-          ; materialize_vanilla = (fun env ->
-               get ^^ StackRep.adjust env SR.UnboxedReference SR.Vanilla)
-          ; is_local = true
-          }
-=======
         ASEnv.add_local_deferred ae a.it SR.UnboxedReference (fun _ -> get) true
->>>>>>> 741e6181
       ) in
 
       mk_body env ae1 ^^
