--- conflicted
+++ resolved
@@ -417,23 +417,14 @@
      *)
   let word_size = 4l
 
-<<<<<<< HEAD
   let heap_ptr = 0l
-=======
-  let heap_ptr = 2l
->>>>>>> 1fef76a3
 
   let alloc_bytes (n : int32) : G.t =
     (* returns the pointer to the allocate space on the heap *)
     G.i_ (GetGlobal (nr heap_ptr)) ^^
     G.i_ (GetGlobal (nr heap_ptr)) ^^
     let aligned = Int32.logand (Int32.add n 3l) (Int32.lognot 3l) in
-<<<<<<< HEAD
-    compile_unboxed_const aligned  ^^
-    G.i_ (Binary (Wasm.Values.I32 Wasm.Ast.I32Op.Add)) ^^
-=======
     compile_add_const aligned  ^^
->>>>>>> 1fef76a3
     G.i_ (SetGlobal (nr heap_ptr))
 
   let alloc (n : int32) : G.t =
@@ -467,11 +458,7 @@
 end (* Heap *)
 
 module ElemHeap = struct
-<<<<<<< HEAD
   let ref_counter = 1l
-=======
-  let ref_counter = 3l
->>>>>>> 1fef76a3
 
   let max_references = 1024l
   let ref_location = 0l
@@ -484,25 +471,6 @@
     Func.share_code env "remember_reference" ["ref"] [I32Type] (fun env ->
       let get_ref = G.i_ (GetLocal (nr 0l)) in
 
-<<<<<<< HEAD
-    (* Return index *)
-    G.i_ (GetGlobal (nr ref_counter)) ^^
-
-    (* Store reference *)
-    G.i_ (GetGlobal (nr ref_counter)) ^^
-    compile_unboxed_const Heap.word_size ^^
-    G.i_ (Binary (Wasm.Values.I32 Wasm.Ast.I32Op.Mul)) ^^
-    compile_unboxed_const ref_location ^^
-    G.i_ (Binary (Wasm.Values.I32 Wasm.Ast.I32Op.Add)) ^^
-    get_i ^^
-    store_ptr ^^
-
-    (* Bump counter *)
-    G.i_ (GetGlobal (nr ref_counter)) ^^
-    compile_unboxed_const 1l ^^
-    G.i_ (Binary (Wasm.Values.I32 Wasm.Ast.I32Op.Add)) ^^
-    G.i_ (SetGlobal (nr ref_counter))
-=======
       (* Return index *)
       G.i_ (GetGlobal (nr ref_counter)) ^^
 
@@ -518,7 +486,6 @@
       compile_add_const 1l ^^
       G.i_ (SetGlobal (nr ref_counter))
     )
->>>>>>> 1fef76a3
 
   (* Assumes a index into the table on the stack, and replaces it with the reference *)
   let recall_reference env : G.t =
@@ -900,11 +867,7 @@
       (* add to old heap value *)
       G.i_ (Binary (Wasm.Values.I32 Wasm.Ast.I32Op.Add)) ^^
       G.i_ (SetGlobal (nr Heap.heap_ptr))
-<<<<<<< HEAD
-    );
-=======
     )
->>>>>>> 1fef76a3
 
   let alloc_words env =
     Func.share_code env "alloc_words" ["n"] [I32Type] (fun env ->
@@ -1714,70 +1677,8 @@
         edesc = nr (GlobalExport (nr ElemHeap.ref_counter))
       })
 
-<<<<<<< HEAD
 
 end (* Dfinity *)
-=======
-    Func.define_built_in env "restore_mem" [] [] (fun env1 ->
-       let (set_i, get_i) = new_local env1 "len" in
-       G.i_ (GetGlobal (nr mem_global)) ^^
-       G.i_ (Call (nr (Dfinity.data_length_i env1))) ^^
-       set_i ^^
-
-       get_i ^^
-       compile_unboxed_const 0l ^^
-       G.i_ (Compare (Wasm.Values.I32 Wasm.Ast.I32Op.Eq)) ^^
-       G.if_[]
-         (* First run, call the start function *)
-         ( G.i_ (Call (nr start_funid)) )
-
-         (* Subsequent run *)
-         ( (* Set heap pointer based on databuf length *)
-           get_i ^^
-           compile_add_const ElemHeap.begin_dyn_space ^^
-           G.i_ (SetGlobal (nr Heap.heap_ptr)) ^^
-
-           (* Load memory *)
-           compile_unboxed_const ElemHeap.begin_dyn_space ^^
-           get_i ^^
-           G.i_ (GetGlobal (nr mem_global)) ^^
-           compile_unboxed_zero ^^
-           G.i_ (Call (nr (Dfinity.data_internalize_i env1))) ^^
-
-           (* Load reference counter *)
-           G.i_ (GetGlobal (nr elem_global)) ^^
-           G.i_ (Call (nr (Dfinity.elem_length_i env1))) ^^
-           G.i_ (SetGlobal (nr ElemHeap.ref_counter)) ^^
-
-           (* Load references *)
-           compile_unboxed_const ElemHeap.ref_location ^^
-           G.i_ (GetGlobal (nr ElemHeap.ref_counter)) ^^
-           G.i_ (GetGlobal (nr elem_global)) ^^
-           compile_unboxed_zero ^^
-           G.i_ (Call (nr (Dfinity.elem_internalize_i env1)))
-        )
-    );
-    Func.define_built_in env "save_mem" [] [] (fun env1 ->
-       (* Store memory *)
-       compile_unboxed_const ElemHeap.begin_dyn_space ^^
-       G.i_ (GetGlobal (nr Heap.heap_ptr)) ^^
-       compile_unboxed_const ElemHeap.begin_dyn_space ^^
-       G.i_ (Binary (Wasm.Values.I32 Wasm.Ast.I32Op.Sub)) ^^
-       G.i_ (Call (nr (Dfinity.data_externalize_i env))) ^^
-       G.i_ (SetGlobal (nr mem_global)) ^^
-
-       (* Store references *)
-       compile_unboxed_const ElemHeap.ref_location ^^
-       G.i_ (GetGlobal (nr ElemHeap.ref_counter)) ^^
-       G.i_ (Call (nr (Dfinity.elem_externalize_i env))) ^^
-       G.i_ (SetGlobal (nr elem_global))
-    )
-
-  let save_mem env = G.i_ (Call (nr (E.built_in env "save_mem")))
-  let restore_mem env = G.i_ (Call (nr (E.built_in env "restore_mem")))
-
-end (* OrthogonalPersistence *)
->>>>>>> 1fef76a3
 
 module Serialization = struct
   (*
@@ -2230,12 +2131,7 @@
       get_tbl_start ^^
       get_elembuf ^^ G.i_ (Call (nr (Dfinity.elem_length_i env))) ^^
       G.i_ (Binary (Wasm.Values.I32 Wasm.Ast.I32Op.Add)) ^^
-<<<<<<< HEAD
-      compile_unboxed_const 1l ^^
-      G.i_ (Binary (Wasm.Values.I32 Wasm.Ast.I32Op.Sub)) ^^
-=======
       compile_sub_const 1l ^^
->>>>>>> 1fef76a3
       G.i_ (SetGlobal (nr ElemHeap.ref_counter)) ^^
 
       (* That last entry is the databuf to load *)
@@ -2300,11 +2196,6 @@
          This methods must not be exported!
          We create a funcref internally and then bind the closure to it.
       *)
-<<<<<<< HEAD
-=======
-      OrthogonalPersistence.restore_mem env ^^
-
->>>>>>> 1fef76a3
       (* Put closure on the stack *)
       G.i (nr (GetLocal (nr 0l))) ^^
 
@@ -2313,16 +2204,8 @@
       Serialization.deserialize env ^^
 
       (* Invoke the call *)
-<<<<<<< HEAD
-      Func.call_indirect env no_region ^^
+      Closure.call_indirect env no_region ^^
       G.i_ Drop
-=======
-      Closure.call_indirect env no_region ^^
-      G.i_ Drop ^^
-
-      (* Save memory *)
-      OrthogonalPersistence.save_mem env
->>>>>>> 1fef76a3
     );
     E.add_dfinity_type mod_env
       (E.built_in mod_env "invoke_closure",
@@ -2360,12 +2243,6 @@
   let compile env mk_pat mk_body at : E.func_with_names =
     (* Messages take no closure, return nothing*)
     Func.of_body env ["arg"] [] (fun env1 ->
-<<<<<<< HEAD
-=======
-      (* Set up memory *)
-      OrthogonalPersistence.restore_mem env ^^
-
->>>>>>> 1fef76a3
       (* Destruct the argument *)
       let (env2, alloc_args_code, destruct_args_code) = mk_pat env1  in
 
@@ -2377,14 +2254,7 @@
       Serialization.deserialize env ^^
       destruct_args_code ^^
       body_code ^^
-<<<<<<< HEAD
       G.i_ Drop
-=======
-      G.i_ Drop ^^
-
-      (* Save memory *)
-      OrthogonalPersistence.save_mem env
->>>>>>> 1fef76a3
       )
 end (* Message *)
 
@@ -3056,17 +2926,8 @@
       let (env4, prelude_code) = compile_prelude env3 in
       let (env5, init_code )  = compile_actor_fields env4 fs in
       prelude_code ^^ init_code) in
-<<<<<<< HEAD
-    let start_fi = E.add_fun env1 start_fun in
-    let m = conclude_module env1 start_fi in
-=======
     let start_fi = E.add_fun env start_fun in
-    E.add_fun_name env start_fi "start";
-
-    OrthogonalPersistence.register env start_fi;
-
-    let m = conclude_module env None in
->>>>>>> 1fef76a3
+    let m = conclude_module env start_fi in
     let (_map, wasm) = CustomModule.encode m in
     wasm in
 
@@ -3109,26 +2970,7 @@
         ElemHeap.remember_reference env
       ]
 
-<<<<<<< HEAD
-and declare_built_in_funs env =
-  E.declare_built_in_funs env
-    ([ "box_int"; "unbox_int";
-       "memcpy"; "alloc_bytes"; "alloc_words";
-       "concat";
-       "array_get"; "array_set"; "array_len";
-       "array_keys_next"; "array_keys";
-       "array_vals_next"; "array_vals" ] @
-    (if E.mode env = DfinityMode
-    then [ "call_funcref"; "export_self_message"; "invoke_closure"
-         ; "serialize"; "deserialize"; "serialize_go"
-         ; "shift_pointers"; "shift_pointer_at" ]
-    else []))
-
 and conclude_module env start_fi =
-=======
-and conclude_module env start_fi_o =
-
->>>>>>> 1fef76a3
   Dfinity.default_exports env;
 
   E.add_fun_name env start_fi "start";
@@ -3201,32 +3043,8 @@
   let env = E.mk_global mode prelude ElemHeap.begin_dyn_space in
   if E.mode env = DfinityMode then Dfinity.system_imports env;
 
-<<<<<<< HEAD
-  let env1 = declare_built_in_funs env in
-  BoxedInt.common_funcs env1;
-  RTS.common_funcs env1;
-  Array.common_funcs env1;
-  Text.common_funcs env1;
-  if E.mode env1 = DfinityMode then Serialization.system_funs env1;
-  if E.mode env1 = DfinityMode then Message.system_funs env1;
-
-  let start_fun = compile_start_func env1 (prelude :: progs) in
-  let start_fi = E.add_fun env1 start_fun in
-  conclude_module env1 start_fi
-=======
   Array.common_funcs env;
   if E.mode env = DfinityMode then Message.system_funs env;
-
   let start_fun = compile_start_func env (prelude :: progs) in
   let start_fi = E.add_fun env start_fun in
-  E.add_fun_name env start_fi "start";
-  let start_fi_o =
-    if E.mode env = DfinityMode
-    then begin
-      OrthogonalPersistence.register env start_fi;
-      Dfinity.export_start_stub env;
-      None
-    end else Some (nr start_fi) in
-
-  conclude_module env start_fi_o
->>>>>>> 1fef76a3
+  conclude_module env start_fi