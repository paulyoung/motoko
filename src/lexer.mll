--- conflicted
+++ resolved
@@ -198,11 +198,8 @@
   | "func" { FUNC }
   | "if" { IF }
   | "in" { IN }
-<<<<<<< HEAD
+  | "import" { IMPORT }
   | "module" { MODULE }
-=======
-  | "import" { IMPORT }
->>>>>>> a7fc9dff
   | "new" { NEW }
   | "not" { NOT }
   | "null" { NULL }
