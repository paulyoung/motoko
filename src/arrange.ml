open Source
open Syntax
open Wasm.Sexpr

let ($$) head inner = Node (head, inner)

let rec exp e = match e.it with
  | VarE i              -> "VarE"    $$ [id i]
  | LitE l              -> "LitE"    $$ [lit !l]
  | UnE (uo, e)         -> "UnE"     $$ [unop uo; exp e]
  | BinE (e1, bo, e2)   -> "BinE"    $$ [exp e1; binop bo; exp e2]
  | RelE (e1, ro, e2)   -> "RelE"    $$ [exp e1; relop ro; exp e2]
  | TupE es             -> "TupE"    $$ List.map exp es
  | ProjE (e, i)        -> "ProjE"   $$ [exp e; Atom (string_of_int i)]
  | ObjE (s, i, efs)    -> "ObjE"    $$ [obj_sort s; id i] @ List.map exp_field efs
  | DotE (e, n)         -> "DotE"    $$ [exp e; name n]
  | AssignE (e1, e2)    -> "AssignE" $$ [exp e1; exp e2]
  | ArrayE es           -> "ArrayE"  $$ List.map exp es
  | IdxE (e1, e2)       -> "IdxE"    $$ [exp e1; exp e2]
  | CallE (e1, ts, e2)  -> "CallE"   $$ [exp e1] @ List.map typ ts @ [exp e2]
  | BlockE ds           -> "BlockE"  $$ List.map dec ds
  | NotE e              -> "NotE"    $$ [exp e]
  | AndE (e1, e2)       -> "AndE"    $$ [exp e1; exp e2]
  | OrE (e1, e2)        -> "OrE"     $$ [exp e1; exp e2]
  | IfE (e1, e2, e3)    -> "IfE"     $$ [exp e1; exp e2; exp e3]
  | SwitchE (e, cs)     -> "SwitchE" $$ [exp e] @ List.map case cs
  | WhileE (e1, e2)     -> "WhileE"  $$ [exp e1; exp e2]
  | LoopE (e1, None)    -> "LoopE"   $$ [exp e1]
  | LoopE (e1, Some e2) -> "LoopE"   $$ [exp e1; exp e2]
  | ForE (p, e1, e2)    -> "ForE"    $$ [pat p; exp e1; exp e2]
  | LabelE (i, t, e)    -> "LabelE"  $$ [id i; typ t; exp e]
  | BreakE (i, e)       -> "BreakE"  $$ [id i; exp e]
  | RetE e              -> "RetE"    $$ [exp e]
  | AsyncE e            -> "AsyncE"  $$ [exp e]
  | AwaitE e            -> "AwaitE"  $$ [exp e]
  | AssertE e           -> "AssertE" $$ [exp e]
  | IsE (e1, e2)        -> "IsE"     $$ [exp e1; exp e2]
  | AnnotE (e, t)       -> "AnnotE"  $$ [exp e; typ t]
  | DecE d              -> "DecE"    $$ [dec d]
  | OptE e              -> "OptE"    $$ [exp e]
  | PrimE p             -> "PrimE"   $$ [Atom p]
  | DeclareE (i, t, e1) -> "DeclareE" $$ [id i; exp e1]
  | DefineE (i, m, e1)  -> "DefineE" $$ [id i; mut m; exp e1]
  | NewObjE (s, nameids)-> "NewObjE" $$ (obj_sort s ::
                                              List.fold_left (fun flds (n,i) ->
                                                  (name n)::(id i):: flds) [] nameids)
and pat p = match p.it with
  | WildP         -> Atom "WildP"
  | VarP i        -> "VarP"       $$ [ id i]
  | TupP ps       -> "TupP"       $$ List.map pat ps
  | AnnotP (p, t) -> "AnnotP"     $$ [ pat p; typ t]
  | LitP l        -> "LitP"       $$ [ lit !l ]
  | SignP (uo, l) -> "SignP"      $$ [ unop uo ; lit !l ]
  | OptP p        -> "OptP"       $$ [ pat p ]
  | AltP (p1,p2)  -> "AltP"       $$ [ pat p1; pat p2 ]

and lit (l:lit) = match l with
  | NullLit       -> Atom "NullLit"
  | BoolLit true  -> "BoolLit"   $$ [ Atom "true" ]
  | BoolLit false -> "BoolLit"   $$ [ Atom "false" ]
  | NatLit n      -> "NatLit"    $$ [ Atom (Value.Nat.to_string n) ]
  | IntLit i      -> "IntLit"    $$ [ Atom (Value.Int.to_string i) ]
  | Word8Lit w    -> "Word8Lit"  $$ [ Atom (Value.Word8.to_string_u w) ]
  | Word16Lit w   -> "Word16Lit" $$ [ Atom (Value.Word16.to_string_u w) ]
  | Word32Lit w   -> "Word32Lit" $$ [ Atom (Value.Word32.to_string_u w) ]
  | Word64Lit w   -> "Word64Lit" $$ [ Atom (Value.Word64.to_string_u w) ]
  | FloatLit f    -> "FloatLit"  $$ [ Atom (Value.Float.to_string f) ]
  | CharLit c     -> "CharLit"   $$ [ Atom (string_of_int c) ]
  | TextLit t     -> "TextLit"   $$ [ Atom t ]
  | PreLit (s,p)  -> "PreLit"    $$ [ Atom s; prim p]

and unop uo = match uo with
  | PosOp -> Atom "PosOp"
  | NegOp -> Atom "NegOp"
  | NotOp -> Atom "NotOp"

and binop bo = match bo with
  | AddOp  -> Atom "AddOp"
  | SubOp  -> Atom "SubOp"
  | MulOp  -> Atom "MulOp"
  | DivOp  -> Atom "DivOp"
  | ModOp  -> Atom "ModOp"
  | AndOp  -> Atom "AndOp"
  | OrOp   -> Atom "OrOp"
  | XorOp  -> Atom "XorOp"
  | ShLOp  -> Atom "ShiftLOp"
  | ShROp  -> Atom "ShiftROp"
  | RotLOp -> Atom "RotLOp"
  | RotROp -> Atom "RotROp"
  | CatOp  -> Atom "CatOp"
  | PowOp  -> Atom "PowOp"

and relop ro = match ro with
  | EqOp  -> Atom "EqOp"
  | NeqOp -> Atom "NeqOp"
  | LtOp  -> Atom "LtOp"
  | GtOp  -> Atom "GtOp"
  | LeOp  -> Atom "LeOp"
  | GeOp  -> Atom "GeOp"

and case c = "case" $$ [pat c.it.pat; exp c.it.exp]

and prim p = Atom (Type.string_of_prim p)

and sharing sh = match sh with
  | Type.Local -> "Local"
  | Type.Sharable -> "Sharable"

and control c = match c with
  | Type.Returns -> "Returns"
  | Type.Promises -> "Promises"
            
and obj_sort s = match s.it with
  | Type.Object sh -> Atom ("Object " ^ sharing sh)
  | Type.Actor -> Atom "Actor"

and func_sort s = match s.it with
  | Type.Call sh -> Atom ("Call " ^ sharing sh)
  | Type.Construct -> Atom "Construct"

and mut m = match m.it with
  | Const -> Atom "Const"
  | Var   -> Atom "Var"

and priv p = match p.it with
  | Public  -> Atom "Public"
  | Private -> Atom "Private"

and typ_field (tf : typ_field)
  = tf.it.id.it $$ [typ tf.it.typ; mut tf.it.mut]

and typ_bind (tb : typ_bind)
  = tb.it.var.it $$ [typ tb.it.bound]

and exp_field (ef : exp_field)
  = (string_of_name ef.it.name.it) $$ [id ef.it.id; exp ef.it.exp; mut ef.it.mut; priv ef.it.priv]


and typ t = match t.it with
  | VarT (s, ts)        -> "VarT" $$ [id s] @ List.map typ ts
  | PrimT p             -> "PrimT" $$ [Atom p]
  | ObjT (s, ts)        -> "ObjT" $$ [obj_sort s] @ List.map typ_field ts
  | ArrayT (m, t)       -> "ArrayT" $$ [mut m; typ t]
  | OptT t              -> "OptT" $$ [typ t]
  | TupT ts             -> "TupT" $$ List.map typ ts
  | FuncT (s, tbs, at, rt) -> "FuncT" $$ [func_sort s] @ List.map typ_bind tbs @ [ typ at; typ rt]
  | AsyncT t            -> "AsyncT" $$ [typ t]
<<<<<<< HEAD
  | LikeT t             -> "LikeT" $$ [typ t]
=======
  | LikeT  t            -> "LikeT" $$ [typ t]
  | ParT t              -> "ParT" $$ [typ t]           
>>>>>>> 4f031172

and id i = Atom i.it

and name n = Atom (string_of_name n.it)

and dec d = match d.it with
  | ExpD e ->      "ExpD" $$ [exp e ]
  | LetD (p, e) -> "LetD" $$ [pat p; exp e]
  | VarD (i, e) -> "VarD" $$ [id i; exp e]
  | FuncD (s, i, tp, p, t, e) ->
    "FuncD" $$ [Atom (sharing s.it); id i] @ List.map typ_bind tp @ [pat p; typ t; exp e]
  | TypD (i, tp, t) ->
    "TypD" $$ [id i] @ List.map typ_bind tp @ [typ t]
  | ClassD (i, j, tp, s, p, i', efs) ->
    "ClassD" $$ id i :: id j :: List.map typ_bind tp @ [obj_sort s; pat p; id i'] @ List.map exp_field efs

and prog prog = "BlockE"  $$ List.map dec prog.it                                                                       <|MERGE_RESOLUTION|>--- conflicted
+++ resolved
@@ -145,12 +145,8 @@
   | TupT ts             -> "TupT" $$ List.map typ ts
   | FuncT (s, tbs, at, rt) -> "FuncT" $$ [func_sort s] @ List.map typ_bind tbs @ [ typ at; typ rt]
   | AsyncT t            -> "AsyncT" $$ [typ t]
-<<<<<<< HEAD
-  | LikeT t             -> "LikeT" $$ [typ t]
-=======
   | LikeT  t            -> "LikeT" $$ [typ t]
   | ParT t              -> "ParT" $$ [typ t]           
->>>>>>> 4f031172
 
 and id i = Atom i.it
 
