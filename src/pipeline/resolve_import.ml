--- conflicted
+++ resolved
@@ -178,76 +178,8 @@
   let _ = ignore (Traversals.over_prog f p) in
   List.rev !res
 
-<<<<<<< HEAD
-let rec
-  exp env (e : exp) = match e.it with
-  | ImportE (f, fp) -> resolve_import_string env e.at f fp
-  (* The rest is just a boring syntax traversal *)
-  | (PrimE _ | VarE _ | LitE _) -> ()
-  | UnE (_, _, exp1)
-  | ShowE (_, exp1)
-  | ProjE (exp1, _)
-  | OptE exp1
-  | TagE (_, exp1)
-  | DotE (exp1, _)
-  | NotE exp1
-  | AssertE exp1
-  | LabelE (_, _, exp1)
-  | BreakE (_, exp1)
-  | RetE exp1
-  | AnnotE (exp1, _)
-  | AsyncE (_, exp1, _)
-  | AwaitE exp1
-  | ThrowE exp1
-  | LoopE (exp1, None) ->
-    exp env exp1
-  | BinE (_, exp1, _, exp2)
-  | IdxE (exp1, exp2)
-  | RelE (_, exp1, _, exp2)
-  | AssignE (exp1, exp2)
-  | CallE (exp1, _, exp2)
-  | AndE (exp1, exp2)
-  | OrE (exp1, exp2)
-  | WhileE (exp1, exp2)
-  | LoopE (exp1, Some exp2)
-  | ForE (_, exp1, exp2) ->
-    exp env exp1; exp env exp2
-  | DebugE exp1 ->
-    exp env exp1
-  | TupE exps
-  | ArrayE (_, exps) ->
-    List.iter (exp env) exps
-  | BlockE ds ->
-    decs env ds
-  | ObjE (_, efs) ->
-    List.iter (fun ef -> dec env ef.it.dec) efs
-  | IfE (exp1, exp2, exp3) ->
-    exp env exp1;
-    exp env exp2;
-    exp env exp3
-  | TryE (exp1, cases)
-  | SwitchE (exp1, cases) ->
-    exp env exp1;
-    List.iter (fun c -> exp env c.it.exp) cases
-  | FuncE (_, _, _ , _ , _, e) ->
-    exp env e
-
-and decs env = List.iter (dec env)
-and dec env d = match d.it with
-  | TypD _ -> ()
-  | ExpD e
-  | VarD (_, e)
-  | LetD (_, e) ->
-    exp env e
-  | ClassD (_, _, _, _, _ , _, efs) ->
-    List.iter (fun ef -> dec env ef.it.dec) efs
-
-let prog env p = decs env p.it
-=======
 let collect_imports (p : prog): string list =
   List.map (fun (f, _, _) -> f) (prog_imports p)
->>>>>>> 7cea51ba
-
 
 type actor_idl_path = string option
 type package_urls = (string * string) list
