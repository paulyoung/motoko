open Mo_def
open Mo_frontend
open Mo_types
open Mo_values
open Mo_interpreter
open Ir_def
open Ir_interpreter
open Ir_passes
open Mo_config

open Printf

module ResolveImport = Resolve_import

type stat_env = Scope.t
type dyn_env = Interpret.scope
type env = stat_env * dyn_env

(* Diagnostics *)

let phase heading name =
  if !Flags.verbose then printf "-- %s %s:\n%!" heading name

let error at cat text =
  Error { Diag.sev = Diag.Error; at; cat; text }

let print_ce =
  Type.ConSet.iter (fun c ->
    let eq, params, typ = Type.strings_of_kind (Con.kind c) in
    printf "type %s%s %s %s\n" (Con.to_string c) params eq typ
  )

let print_stat_ve =
  Type.Env.iter (fun x t ->
    let t' = Type.as_immut t in
    printf "%s %s : %s\n"
      (if t == t' then "let" else "var") x (Type.string_of_typ t')
  )

let print_dyn_ve scope =
  Value.Env.iter (fun x d ->
    let open Type in
    let t = Env.find x scope.Scope.val_env in
    let t' = as_immut t in
    match normalize t' with
    | Obj (Module, fs) ->
      printf "%s %s : module {...}\n"
        (if t == t' then "let" else "var") x
    | _ ->
      printf "%s %s : %s = %s\n"
        (if t == t' then "let" else "var") x
        (Type.string_of_typ t')
        (Value.string_of_def !Flags.print_depth d)
  )

let print_scope senv scope dve =
  print_ce scope.Scope.con_env;
  print_dyn_ve senv dve

let print_val _senv v t =
  printf "%s : %s\n" (Value.string_of_val !Flags.print_depth v) (Type.string_of_typ t)

(* Dumping *)

let dump_prog flag prog =
    if !flag then
      Wasm.Sexpr.print 80 (Arrange.prog prog)
    else ()

let dump_ir flag prog_ir =
    if !flag then
      Wasm.Sexpr.print 80 (Arrange_ir.prog prog_ir)
    else ()

(* Parsing *)

type rel_path = string

type parse_result = (Syntax.prog * rel_path) Diag.result

type no_region_parse_fn = string -> parse_result
type parse_fn = Source.region -> no_region_parse_fn

let parse_with mode lexer parser name =
  try
    phase "Parsing" name;
    lexer.Lexing.lex_curr_p <-
      {lexer.Lexing.lex_curr_p with Lexing.pos_fname = name};
    let tokenizer, _ = Lexer.tokenizer mode lexer in
    let prog = Parsing.parse (!Flags.error_detail) (parser lexer.Lexing.lex_curr_p) tokenizer lexer name in
    dump_prog Flags.dump_parse prog;
    Ok prog
  with
    | Lexer.Error (at, msg) ->
      error at "syntax" msg
    | Parsing.Error (msg, start, end_) ->
      error Source.{
        left = Lexer.convert_pos start;
        right = Lexer.convert_pos end_;
      } "syntax" msg

let parse_string name s : parse_result =
  let lexer = Lexing.from_string s in
  let parse = Parser.Incremental.parse_prog in
  match parse_with Lexer.Normal lexer parse name with
  | Ok prog -> Diag.return (prog, name)
  | Error e -> Error [e]

let parse_file at filename : parse_result =
  let ic, messages = Lib.FilePath.open_in filename in
  Diag.print_messages
    (List.map
       (fun text -> Diag.{ sev = Warning; at; cat = "import"; text })
       messages);
  let lexer = Lexing.from_channel ic in
  let parse = Parser.Incremental.parse_prog in
  let result = parse_with Lexer.Normal lexer parse filename in
  close_in ic;
  match result with
  | Ok prog -> Diag.return (prog, filename)
  | Error e -> Error [e]

(* Import file name resolution *)

type resolve_result = (Syntax.prog * ResolveImport.resolved_imports) Diag.result

let resolve_flags () =
  ResolveImport.{
    package_urls = !Flags.package_urls;
    actor_aliases = !Flags.actor_aliases;
    actor_idl_path = !Flags.actor_idl_path
  }

let resolve_prog (prog, base) : resolve_result =
  Diag.map
    (fun libs -> (prog, libs))
    (ResolveImport.resolve (resolve_flags ()) prog base)

let resolve_progs =
  Diag.traverse resolve_prog

(* Printing dependency information *)

let print_deps (file : string) : unit =
  let (prog, _) =  Diag.run (parse_file Source.no_region file) in
  let imports = Diag.run (ResolveImport.collect_imports prog file) in
  List.iter (fun (url, path) ->
      match path with
      | None -> Printf.printf "%s\n" url
      | Some path -> Printf.printf "%s %s\n" url path
    ) imports

(* Checking *)

let infer_prog senv prog
  : (Type.typ * Scope.scope) Diag.result =
  phase "Checking" prog.Source.note;
  let r = Typing.infer_prog senv prog in
  if !Flags.trace && !Flags.verbose then begin
    match r with
    | Ok ((_, scope), _) ->
      print_ce scope.Scope.con_env;
      print_stat_ve scope.Scope.val_env;
      dump_prog Flags.dump_tc prog;
    | Error _ -> ()
  end;
  phase "Definedness" prog.Source.note;
  Diag.bind r (fun t_sscope ->
    Diag.bind (Definedness.check_prog prog) (fun () -> Diag.return t_sscope)
  )

let rec check_progs senv progs : Scope.scope Diag.result =
  match progs with
  | [] -> Diag.return senv
  | p::ps ->
    Diag.bind (infer_prog senv p) (fun (_t, sscope) ->
      let senv' = Scope.adjoin senv sscope in
      check_progs senv' ps
    )

let check_lib senv lib : Scope.scope Diag.result =
  phase "Checking" (Filename.basename lib.Source.note);
  Diag.bind (Typing.check_lib senv lib) (fun sscope ->
    phase "Definedness" (Filename.basename lib.Source.note);
    Diag.bind (Definedness.check_lib lib) (fun () -> Diag.return sscope)
  )

(* Parsing libraries *)

let is_import dec =
  let open Source in let open Syntax in
  match dec.it with
  | ExpD e | LetD (_, e) -> (match e.it with ImportE _ -> true | _ -> false)
  | _ -> false

let is_module dec =
  let open Source in let open Syntax in
  match dec.it with
  | ExpD e | LetD (_, e) ->
    (match e.it with ObjE (s, _) -> s.it = Type.Module | _ -> false)
  | _ -> false

let rec lib_of_prog' imps at = function
  | [d] when is_module d -> imps, d
  | d::ds when is_import d -> lib_of_prog' (d::imps) at ds
  | ds ->
    let open Source in let open Syntax in
    let fs = List.map (fun d -> {vis = Public @@ at; dec = d; stab = None} @@ d.at) ds in
    let obj = {it = ObjE (Type.Module @@ at, fs); at; note = empty_typ_note} in
    imps, {it = ExpD obj; at; note = empty_typ_note}

let lib_of_prog f prog =
  let open Source in let open Syntax in
  let imps, dec = lib_of_prog' [] prog.at prog.it in
  let exp = {it = BlockE (List.rev imps @ [dec]); at = prog.at; note = empty_typ_note} in
  {it = exp; at = prog.at; note = f}


(* Prelude *)

let prelude_name = "prelude"

let prelude_error phase (msgs : Diag.messages) =
  Printf.eprintf "%s prelude failed\n" phase;
  Diag.print_messages msgs;
  exit 1

let check_prelude () : Syntax.prog * stat_env =
  let lexer = Lexing.from_string Prelude.prelude in
  let parse = Parser.Incremental.parse_prog in
  match parse_with Lexer.Privileged lexer parse prelude_name with
  | Error e -> prelude_error "parsing" [e]
  | Ok prog ->
    let senv0 = Typing.initial_scope in
    match infer_prog senv0 prog with
    | Error es -> prelude_error "checking" es
    | Ok ((_t, sscope), msgs) ->
      let senv1 = Scope.adjoin senv0 sscope in
      prog, senv1

let prelude, initial_stat_env = check_prelude ()

(* The prim module *)

let prim_name = "prim"

let prim_error phase (msgs : Diag.messages) =
  Printf.eprintf "%s prim failed\n" phase;
  Diag.print_messages msgs;
  exit 1

let check_prim () : Syntax.lib * stat_env =
  let lexer = Lexing.from_string Prelude.prim_module in
  let parse = Parser.Incremental.parse_prog in
  match parse_with Lexer.Privileged lexer parse prim_name with
  | Error e -> prim_error "parsing" [e]
  | Ok prog ->
    let senv0 = initial_stat_env in
    let lib = lib_of_prog "@prim" prog in
    match check_lib senv0 lib with
    | Error es -> prim_error "checking" es
    | Ok (sscope, msgs) ->
      let senv1 = Scope.adjoin senv0 sscope in
      lib, senv1

(* Imported file loading *)

(*
Loading a file (or string) implies lexing, parsing, resolving imports to
libraries, and typechecking.
The resulting prog is typechecked.
The Typing.scope field in load_result is the accumulated scope.
When we load a declaration (i.e from the REPL), we also care about the type
and the newly added scopes, so these are returned separately.
*)


type load_result =
  (Syntax.lib list * Syntax.prog list * Scope.scope) Diag.result

type load_decl_result =
  (Syntax.lib list * Syntax.prog * Scope.scope * Type.typ * Scope.scope) Diag.result

let chase_imports parsefn senv0 imports : (Syntax.lib list * Scope.scope) Diag.result =
  (*
  This function loads and type-checkes the files given in `imports`,
  including any further dependencies.

  The resulting `Syntax.libraries` list is in dependency order. To achieve this,
  the function go below does an depth-first traversal of the import DAG.
  * To detected illegal cycles, pending is a set of filenames that we started
    processing, but did not add yet.
  * To avoid duplicates, i.e. load each file at most once, we check the
    senv.
  * We accumulate the resulting libraries in reverse order, for O(1) appending.
  *)

  let open ResolveImport.S in
  let pending = ref empty in
  let senv = ref senv0 in
  let libs = ref [] in

  let rec go ri = match ri.Source.it with
    | Syntax.PrimPath ->
      (* a bit of a hack, lib_env should key on resolved_import *)
      if Type.Env.mem "@prim" !senv.Scope.lib_env then
        Diag.return ()
      else
        let lib, sscope = check_prim () in
        libs := lib :: !libs; (* NB: Conceptually an append *)
        senv := Scope.adjoin !senv sscope;
        Diag.return ()
    | Syntax.Unresolved -> assert false
    | Syntax.LibPath f ->
      if Type.Env.mem f !senv.Scope.lib_env then
        Diag.return ()
      else if mem ri.Source.it !pending then
        Error [Diag.{
          sev = Error; at = ri.Source.at; cat = "import";
          text = Printf.sprintf "file %s must not depend on itself" f
        }]
      else begin
        pending := add ri.Source.it !pending;
        Diag.bind (parsefn ri.Source.at f) (fun (prog, base) ->
        Diag.bind (Static.prog prog) (fun () ->
        Diag.bind (ResolveImport.resolve (resolve_flags ()) prog base) (fun more_imports ->
        Diag.bind (go_set more_imports) (fun () ->
        let lib = lib_of_prog f prog in
        Diag.bind (check_lib !senv lib) (fun sscope ->
        libs := lib :: !libs; (* NB: Conceptually an append *)
        senv := Scope.adjoin !senv sscope;
        pending := remove ri.Source.it !pending;
        Diag.return ()
        )))))
      end
    | Syntax.IDLPath (f, _) ->
       Diag.bind (Idllib.Pipeline.check_file f) (fun (prog, idl_scope, actor_opt) ->
       if actor_opt = None then
         Error [Diag.{
           sev = Error; at = ri.Source.at; cat = "import";
           text = Printf.sprintf "file %s does not define a service" f
         }]
       else
         let actor = Mo_idl.Idl_to_mo.check_prog idl_scope actor_opt in
         let sscope = Scope.lib f actor in
         senv := Scope.adjoin !senv sscope;
         Diag.return ()
       )

  and go_set todo = Diag.traverse_ go todo
  in
  Diag.map (fun () -> (List.rev !libs, !senv)) (go_set imports)

let load_progs parsefn files senv : load_result =
  Diag.bind (Diag.traverse (parsefn Source.no_region) files) (fun parsed ->
  Diag.bind (resolve_progs parsed) (fun rs ->
  let progs' = List.map fst rs in
  let libs = Lib.List.concat_map snd rs in
  Diag.bind (chase_imports parsefn senv libs) (fun (libs, senv') ->
  Diag.bind (check_progs senv' progs') (fun senv'' ->
  Diag.return (libs, progs', senv'')
  ))))

let load_decl parse_one senv : load_decl_result =
  Diag.bind parse_one (fun parsed ->
  Diag.bind (resolve_prog parsed) (fun (prog, libs) ->
  Diag.bind (chase_imports parse_file senv libs) (fun (libs, senv') ->
  Diag.bind (infer_prog senv' prog) (fun (t, sscope) ->
  let senv'' = Scope.adjoin senv' sscope in
  Diag.return (libs, prog, senv'', t, sscope)
  ))))


(* Interpretation (Source) *)

let interpret_prog denv prog : (Value.value * Interpret.scope) option =
  let open Interpret in
  phase "Interpreting" prog.Source.note;
  let flags = { trace = !Flags.trace; print_depth = !Flags.print_depth } in
  let result = Interpret.interpret_prog flags denv prog in
  Profiler.process_prog_result result ;
  result

let rec interpret_libs denv libs : Interpret.scope =
  let open Interpret in
  match libs with
  | [] -> denv
  | lib::libs' ->
    phase "Interpreting" (Filename.basename lib.Source.note);
    let flags = { trace = !Flags.trace; print_depth = !Flags.print_depth } in
    let dscope = interpret_lib flags denv lib in
    let denv' = adjoin_scope denv dscope in
    interpret_libs denv' libs'

let rec interpret_progs denv progs : Interpret.scope option =
  match progs with
  | [] -> Some denv
  | p::ps ->
    match interpret_prog denv p with
    | Some (_v, dscope) ->
      let denv' = Interpret.adjoin_scope denv dscope in
      interpret_progs denv' ps
    | None -> None

let interpret_files (senv0, denv0) files : (Scope.scope * Interpret.scope) option =
  Option.bind
    (Diag.flush_messages (load_progs parse_file files senv0))
    (fun (libs, progs, senv1) ->
      let denv1 = interpret_libs denv0 libs in
      match interpret_progs denv1 progs with
      | None -> None
      | Some denv2 -> Some (senv1, denv2)
    )


let run_prelude () : dyn_env =
  match interpret_prog Interpret.empty_scope prelude with
  | None -> prelude_error "initializing" []
  | Some (_v, dscope) ->
    Interpret.adjoin_scope Interpret.empty_scope dscope

let initial_dyn_env = run_prelude ()

let initial_env = (initial_stat_env, initial_dyn_env)


(* Only checking *)

type check_result = unit Diag.result

let check_files' parsefn files : check_result =
  Diag.map ignore (load_progs parsefn files initial_stat_env)

let check_files files : check_result =
  check_files' parse_file files

let check_string s name : check_result =
  Diag.map ignore (load_decl (parse_string name s) initial_stat_env)

(* Generate IDL *)

let generate_idl files : Idllib.Syntax.prog Diag.result =
  Diag.bind (load_progs parse_file files initial_stat_env)
    (fun (libs, progs, senv) ->
      Diag.return (Mo_idl.Mo_to_idl.prog (progs, senv)))

(* Running *)

let run_files files : unit option =
  Option.map ignore (interpret_files initial_env files)

(* Interactively *)

let continuing = ref false

let lexer_stdin buf len =
  let prompt = if !continuing then "  " else "> " in
  printf "%s" prompt; flush_all ();
  continuing := true;
  let rec loop i =
    if i = len then i else
    let ch = input_char stdin in
    Bytes.set buf i ch;
    if ch = '\n' then i + 1 else loop (i + 1)
  in loop 0

let parse_lexer lexer : parse_result =
  let open Lexing in
  if lexer.lex_curr_pos >= lexer.lex_buffer_len - 1 then continuing := false;
  match parse_with Lexer.Normal lexer Parser.Incremental.parse_prog_interactive "stdin" with
  | Error e ->
    Lexing.flush_input lexer;
    (* Reset beginning-of-line, too, to sync consecutive positions. *)
    lexer.lex_curr_p <- {lexer.lex_curr_p with pos_bol = 0};
    Error [e]
  | Ok prog -> Diag.return (prog, Filename.current_dir_name)

let is_exp dec = match dec.Source.it with Syntax.ExpD _ -> true | _ -> false

let output_scope (senv, _) t v sscope dscope =
  print_scope senv sscope dscope.Interpret.val_env;
  if v <> Value.unit then print_val senv v t

let run_stdin lexer (senv, denv) : env option =
  match load_decl (parse_lexer lexer) senv with
  | Error msgs ->
    Diag.print_messages msgs;
    if !Flags.verbose then printf "\n";
    None
  | Ok ((libs, prog, senv', t, sscope), msgs) ->
    Diag.print_messages msgs;
    let denv' = interpret_libs denv libs in
    match interpret_prog denv' prog with
    | None ->
      if !Flags.verbose then printf "\n";
      None
    | Some (v, dscope) ->
      phase "Finished" "stdin";
      let denv' = Interpret.adjoin_scope denv dscope in
      let env' = (senv', denv') in
      (* TBR: hack *)
      let t', v' =
        if prog.Source.it <> [] && is_exp (Lib.List.last prog.Source.it)
        then t, v
        else Type.unit, Value.unit
      in
      output_scope env' t' v' sscope dscope;
      if !Flags.verbose then printf "\n";
      Some env'

let run_files_and_stdin files =
  let lexer = Lexing.from_function lexer_stdin in
  Option.bind (interpret_files initial_env files) (fun env ->
    let rec loop env = loop (Lib.Option.get (run_stdin lexer env) env) in
    try loop env with End_of_file ->
      printf "\n%!";
      Some ()
  )


(* IR transforms *)

let transform transform_name trans prog name =
  phase transform_name name;
  let prog_ir' : Ir.prog = trans prog in
  dump_ir Flags.dump_lowering prog_ir';
  if !Flags.check_ir
  then Check_ir.check_prog !Flags.verbose transform_name prog_ir';
  prog_ir'

let transform_if transform_name trans flag prog name =
  if flag then transform transform_name trans prog name
  else prog

let desugar imports prog name =
  phase "Desugaring" name;
<<<<<<< HEAD
  let prog_ir' : Ir.prog = Lowering.Desugar.transform_graph libs progs in
=======
  let open Lowering.Desugar in
  let prog_ir' : Ir.prog = link_declarations
    (transform_prelude prelude @ imports)
    (transform_prog prog) in
>>>>>>> 2af5df5c
  dump_ir Flags.dump_lowering prog_ir';
  if !Flags.check_ir
  then Check_ir.check_prog !Flags.verbose "Desugaring" prog_ir';
  prog_ir'

let await_lowering =
  transform_if "Await Lowering" Await.transform

let async_lowering mode =
  transform_if "Async Lowering" (Async.transform mode)

let tailcall_optimization =
  transform_if "Tailcall optimization" Tailcall.transform

let show_translation =
  transform_if "Translate show" Show.transform

let analyze analysis_name analysis prog name =
  phase analysis_name name;
  analysis prog;
  if !Flags.check_ir
  then Check_ir.check_prog !Flags.verbose analysis_name prog


(* Compilation *)

let load_as_rts () =

  let load_file f =
    let ic = open_in_bin f in
    let n = in_channel_length ic in
    let s = Bytes.create n in
    really_input ic s 0 n;
    close_in ic;
    Bytes.to_string s in

  (*
  The RTS can be found via environment (in particular when built via nix),
  or relative to the directory of the invoked moc (when developing)
  *)
  let wasm_filename =
    match Sys.getenv_opt "MOC_RTS" with
    | Some filename -> filename
    | None -> Filename.(concat (dirname Sys.argv.(0)) "../rts/mo-rts.wasm") in
  let wasm = load_file wasm_filename in
  Wasm_exts.CustomModuleDecode.decode "rts.wasm" wasm

type compile_result = Wasm_exts.CustomModule.extended_module Diag.result

(* a hack to support compiling multiple files *)
let combine_progs progs : Syntax.prog =
  let open Source in
  if progs = []
  then { it = []; at = no_region; note = "empty" }
  else { it = Lib.List.concat_map (fun p -> p.it) progs
       ; at = (Lib.List.last progs).at
       ; note = (Lib.List.last progs).note
       }

let lower_prog mode libs progs name =
  let prog_ir = desugar libs progs name in
  let prog_ir = await_lowering !Flags.await_lowering prog_ir name in
  let prog_ir = async_lowering mode !Flags.async_lowering prog_ir name in
  let prog_ir = tailcall_optimization true prog_ir name in
  let prog_ir = show_translation true prog_ir name in
  analyze "constness analysis" Const.analyze prog_ir name;
  prog_ir

let lower_libs libs : Lowering.Desugar.import_declaration =
  Lib.List.concat_map Lowering.Desugar.transform_lib libs

let compile_prog mode do_link libs progs : Wasm_exts.CustomModule.extended_module =
<<<<<<< HEAD
  let prelude_ir = Lowering.Desugar.transform prelude in
  analyze "constness analysis" Const.analyze initial_stat_env prelude_ir "prelude";
  let name = name_progs progs in
  let prog_ir = lower_prog mode initial_stat_env libs progs name in
  phase "Compiling" name;
  let rts = if do_link then Some (load_as_rts ()) else None in
  Codegen.Compile.compile mode name rts [prelude_ir; prog_ir]
=======
  let prog = combine_progs progs in
  let name = prog.Source.note in
  let imports = lower_libs libs in
  let prog_ir = lower_prog mode imports prog name in
  phase "Compiling" name;
  let rts = if do_link then Some (load_as_rts ()) else None in
  Codegen.Compile.compile mode name rts prog_ir
>>>>>>> 2af5df5c

let compile_files mode do_link files : compile_result =
  Diag.bind (load_progs parse_file files initial_stat_env)
    (fun (libs, progs, senv) ->
    Diag.bind (Typing.check_actors senv progs) (fun () ->
    Diag.return (compile_prog mode do_link libs progs)))

let compile_string mode s name : compile_result =
  Diag.bind (load_decl (parse_string name s) initial_stat_env)
    (fun (libs, prog, senv, _t, _sscope) ->
    Diag.return (compile_prog mode false libs [prog]))

(* Interpretation (IR) *)

let interpret_ir_prog libs progs =
<<<<<<< HEAD
  let prelude_ir = Lowering.Desugar.transform prelude in
  let name = name_progs progs in
  let prog_ir = lower_prog (!Flags.compile_mode) initial_stat_env libs progs name in
  phase "Interpreting" name;
  let open Interpret_ir in
  let flags = { trace = !Flags.trace; print_depth = !Flags.print_depth } in
  let interpreter_state = initial_state () in 
  let denv0 = empty_scope in
  let dscope = interpret_prog flags interpreter_state denv0 prelude_ir in
  let denv1 = adjoin_scope denv0 dscope in
  let _ = interpret_prog flags interpreter_state denv1 prog_ir in
  ()
=======
  let prog = combine_progs progs in
  let name = prog.Source.note in
  let libs' = lower_libs libs in
  let prog_ir = lower_prog (!Flags.compile_mode) libs' prog name in
  phase "Interpreting" name;
  let open Interpret_ir in
  let flags = { trace = !Flags.trace; print_depth = !Flags.print_depth } in
  interpret_prog flags prog_ir
>>>>>>> 2af5df5c

let interpret_ir_files files =
  Option.map
    (fun (libs, progs, senv) -> interpret_ir_prog libs progs)
    (Diag.flush_messages (load_progs parse_file files initial_stat_env))<|MERGE_RESOLUTION|>--- conflicted
+++ resolved
@@ -534,14 +534,10 @@
 
 let desugar imports prog name =
   phase "Desugaring" name;
-<<<<<<< HEAD
-  let prog_ir' : Ir.prog = Lowering.Desugar.transform_graph libs progs in
-=======
   let open Lowering.Desugar in
   let prog_ir' : Ir.prog = link_declarations
     (transform_prelude prelude @ imports)
     (transform_prog prog) in
->>>>>>> 2af5df5c
   dump_ir Flags.dump_lowering prog_ir';
   if !Flags.check_ir
   then Check_ir.check_prog !Flags.verbose "Desugaring" prog_ir';
@@ -614,15 +610,6 @@
   Lib.List.concat_map Lowering.Desugar.transform_lib libs
 
 let compile_prog mode do_link libs progs : Wasm_exts.CustomModule.extended_module =
-<<<<<<< HEAD
-  let prelude_ir = Lowering.Desugar.transform prelude in
-  analyze "constness analysis" Const.analyze initial_stat_env prelude_ir "prelude";
-  let name = name_progs progs in
-  let prog_ir = lower_prog mode initial_stat_env libs progs name in
-  phase "Compiling" name;
-  let rts = if do_link then Some (load_as_rts ()) else None in
-  Codegen.Compile.compile mode name rts [prelude_ir; prog_ir]
-=======
   let prog = combine_progs progs in
   let name = prog.Source.note in
   let imports = lower_libs libs in
@@ -630,7 +617,6 @@
   phase "Compiling" name;
   let rts = if do_link then Some (load_as_rts ()) else None in
   Codegen.Compile.compile mode name rts prog_ir
->>>>>>> 2af5df5c
 
 let compile_files mode do_link files : compile_result =
   Diag.bind (load_progs parse_file files initial_stat_env)
@@ -646,20 +632,6 @@
 (* Interpretation (IR) *)
 
 let interpret_ir_prog libs progs =
-<<<<<<< HEAD
-  let prelude_ir = Lowering.Desugar.transform prelude in
-  let name = name_progs progs in
-  let prog_ir = lower_prog (!Flags.compile_mode) initial_stat_env libs progs name in
-  phase "Interpreting" name;
-  let open Interpret_ir in
-  let flags = { trace = !Flags.trace; print_depth = !Flags.print_depth } in
-  let interpreter_state = initial_state () in 
-  let denv0 = empty_scope in
-  let dscope = interpret_prog flags interpreter_state denv0 prelude_ir in
-  let denv1 = adjoin_scope denv0 dscope in
-  let _ = interpret_prog flags interpreter_state denv1 prog_ir in
-  ()
-=======
   let prog = combine_progs progs in
   let name = prog.Source.note in
   let libs' = lower_libs libs in
@@ -668,7 +640,6 @@
   let open Interpret_ir in
   let flags = { trace = !Flags.trace; print_depth = !Flags.print_depth } in
   interpret_prog flags prog_ir
->>>>>>> 2af5df5c
 
 let interpret_ir_files files =
   Option.map
