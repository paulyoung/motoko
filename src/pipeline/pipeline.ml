open Mo_def
open Mo_frontend
open Mo_types
open Mo_values
open Mo_interpreter
open Ir_def
open Ir_interpreter
open Ir_passes
open Mo_config

open Printf

type stat_env = Scope.t
type dyn_env = Interpret.scope
type env = stat_env * dyn_env

(* Diagnostics *)

let phase heading name =
  if !Flags.verbose then printf "-- %s %s:\n%!" heading name

let error at cat text =
  Error { Diag.sev = Diag.Error; at; cat; text }

let print_ce =
  Type.ConSet.iter (fun c ->
    let eq, params, typ = Type.strings_of_kind (Con.kind c) in
    printf "type %s%s %s %s\n" (Con.to_string c) params eq typ
  )

let print_stat_ve =
  Type.Env.iter (fun x t ->
    let t' = Type.as_immut t in
    printf "%s %s : %s\n"
      (if t == t' then "let" else "var") x (Type.string_of_typ t')
  )

let print_dyn_ve scope =
  Value.Env.iter (fun x d ->
    let t = Type.Env.find x scope.Scope.val_env in
    let t' = Type.as_immut t in
    printf "%s %s : %s = %s\n"
      (if t == t' then "let" else "var") x
      (Type.string_of_typ t') (Value.string_of_def !Flags.print_depth d)
  )

let print_scope senv scope dve =
  print_ce scope.Scope.con_env;
  print_dyn_ve senv dve

let print_val _senv v t =
  printf "%s : %s\n" (Value.string_of_val !Flags.print_depth v) (Type.string_of_typ t)

(* Dumping *)

let dump_prog flag prog =
    if !flag then
      Wasm.Sexpr.print 80 (Arrange.prog prog)
    else ()

let dump_ir flag prog_ir =
    if !flag then
      Wasm.Sexpr.print 80 (Arrange_ir.prog prog_ir)
    else ()

(* Parsing *)

type rel_path = string

type parse_result = (Syntax.prog * rel_path) Diag.result

type parse_fn = rel_path -> parse_result

let parse_with mode lexer parse name =
  try
    phase "Parsing" name;
    lexer.Lexing.lex_curr_p <-
      {lexer.Lexing.lex_curr_p with Lexing.pos_fname = name};
    let prog = parse (Lexer.token mode) lexer name in
    dump_prog Flags.dump_parse prog;
    Ok prog
  with
    | Lexer.Error (at, msg) ->
      error at "syntax" msg
    | Parser.Error ->
      error (Lexer.region lexer) "syntax" "unexpected token"

let parse_string name s : parse_result =
  let lexer = Lexing.from_string s in
  let parse = Parser.parse_prog in
  match parse_with Lexer.Normal lexer parse name with
  | Ok prog -> Diag.return (prog, name)
  | Error e -> Error [e]

let parse_file filename : parse_result =
  let ic = open_in filename in
  let lexer = Lexing.from_channel ic in
  let parse = Parser.parse_prog in
  let result = parse_with Lexer.Normal lexer parse filename in
  close_in ic;
  match result with
  | Ok prog -> Diag.return (prog, filename)
  | Error e -> Error [e]

(* Import file name resolution *)

type resolve_result = (Syntax.prog * Resolve_import.S.t) Diag.result

let resolve_prog (prog, base) : resolve_result =
  Diag.map
    (fun libs -> (prog, libs))
    (Resolve_import.resolve !Flags.package_urls prog base)

let resolve_progs =
  Diag.traverse resolve_prog


(* Checking *)

let infer_prog senv prog
  : (Type.typ * Scope.scope) Diag.result =
  phase "Checking" prog.Source.note;
  let r = Typing.infer_prog senv prog in
  if !Flags.trace && !Flags.verbose then begin
    match r with
    | Ok ((_, scope), _) ->
      print_ce scope.Scope.con_env;
      print_stat_ve scope.Scope.val_env;
      dump_prog Flags.dump_tc prog;
    | Error _ -> ()
  end;
  phase "Definedness" prog.Source.note;
  Diag.bind r (fun t_sscope ->
    Diag.bind (Definedness.check_prog prog) (fun () -> Diag.return t_sscope)
  )

let rec check_progs senv progs : Scope.scope Diag.result =
  match progs with
  | [] -> Diag.return senv
  | p::ps ->
    Diag.bind (infer_prog senv p) (fun (_t, sscope) ->
      let senv' = Scope.adjoin senv sscope in
      check_progs senv' ps
    )

let check_lib senv lib : Scope.scope Diag.result =
  phase "Checking" (Filename.basename lib.Source.note);
  Diag.bind (Typing.check_lib senv lib) (fun sscope ->
    phase "Definedness" (Filename.basename lib.Source.note);
    Diag.bind (Definedness.check_lib lib) (fun () -> Diag.return sscope)
  )


(* Imported file loading *)

(*
Loading a file (or string) implies lexing, parsing, resolving imports to
libraries, and typechecking.
The resulting prog is typechecked.
The Typing.scope field in load_result is the accumulated scope.
When we load a declaration (i.e from the REPL), we also care about the type
and the newly added scopes, so these are returned separately.
*)

let is_import dec =
  let open Source in let open Syntax in
  match dec.it with
  | ExpD e | LetD (_, e) -> (match e.it with ImportE _ -> true | _ -> false)
  | _ -> false

let is_module dec =
  let open Source in let open Syntax in
  match dec.it with
  | ExpD e | LetD (_, e) ->
    (match e.it with ObjE (s, _) -> s.it = Type.Module | _ -> false)
  | _ -> false

let rec lib_of_prog' imps at = function
  | [d] when is_module d -> imps, d
  | d::ds when is_import d -> lib_of_prog' (d::imps) at ds
  | ds ->
    let open Source in let open Syntax in
    let fs = List.map (fun d -> {vis = Public @@ at; dec = d} @@ d.at) ds in
    let obj = {it = ObjE (Type.Module @@ at, fs); at; note = empty_typ_note} in
    imps, {it = ExpD obj; at; note = empty_typ_note}

let lib_of_prog f prog =
  let open Source in let open Syntax in
  let imps, dec = lib_of_prog' [] prog.at prog.it in
  let exp = {it = BlockE (List.rev imps @ [dec]); at = prog.at; note = empty_typ_note} in
  {it = exp; at = prog.at; note = f}


type load_result =
  (Syntax.lib list * Syntax.prog list * Scope.scope) Diag.result

type load_decl_result =
  (Syntax.lib list * Syntax.prog * Scope.scope * Type.typ * Scope.scope) Diag.result

let chase_imports parsefn senv0 imports : (Syntax.lib list * Scope.scope) Diag.result =
  (*
  This function loads and type-checkes the files given in `imports`,
  including any further dependencies.

  The resulting `Syntax.libraries` list is in dependency order. To achieve this,
  the function go below does an depth-first traversal of the import DAG.
  * To detected illegal cycles, pending is a set of filenames that we started
    processing, but did not add yet.
  * To avoid duplicates, i.e. load each file at most once, we check the
    senv.
  * We accumulate the resulting libraries in reverse order, for O(1) appending.
  *)

  let open Resolve_import.S in
  let pending = ref empty in
  let senv = ref senv0 in
  let libs = ref [] in

  let rec go f =
    if Type.Env.mem f !senv.Scope.lib_env then
      Diag.return ()
    else if mem f !pending then
      Error [{
        Diag.sev = Diag.Error; at = Source.no_region; cat = "import";
        text = Printf.sprintf "file %s must not depend on itself" f
      }]
    else begin
      pending := add f !pending;
      Diag.bind (parsefn f) (fun (prog, base) ->
      Diag.bind (Static.prog prog) (fun () ->
      Diag.bind (Resolve_import.resolve !Flags.package_urls prog base) (fun more_imports ->
      Diag.bind (go_set more_imports) (fun () ->
      let lib = lib_of_prog f prog in
      Diag.bind (check_lib !senv lib) (fun sscope ->
      libs := lib :: !libs; (* NB: Conceptually an append *)
      senv := Scope.adjoin !senv sscope;
      pending := remove f !pending;
      Diag.return ()
      )))))
    end
    and go_set todo = Diag.traverse_ go (elements todo)
  in
  Diag.map (fun () -> (List.rev !libs, !senv)) (go_set imports)

let load_progs parsefn files senv : load_result =
  Diag.bind (Diag.traverse parsefn files) (fun parsed ->
  Diag.bind (resolve_progs parsed) (fun rs ->
  let progs' = List.map fst rs in
  let libs =
    List.fold_left Resolve_import.S.union Resolve_import.S.empty
    (List.map snd rs) in
  Diag.bind (chase_imports parsefn senv libs) (fun (libs, senv') ->
  Diag.bind (check_progs senv' progs') (fun senv'' ->
  Diag.return (libs, progs', senv'')
  ))))

let load_decl parse_one senv : load_decl_result =
  Diag.bind parse_one (fun parsed ->
  Diag.bind (resolve_prog parsed) (fun (prog, libs) ->
  Diag.bind (chase_imports parse_file senv libs) (fun (libs, senv') ->
  Diag.bind (infer_prog senv' prog) (fun (t, sscope) ->
  let senv'' = Scope.adjoin senv' sscope in
  Diag.return (libs, prog, senv'', t, sscope)
  ))))


(* Interpretation (Source) *)

let interpret_prog denv prog : (Value.value * Interpret.scope) option =
  let open Interpret in
  phase "Interpreting" prog.Source.note;
  let flags = { trace = !Flags.trace; print_depth = !Flags.print_depth } in
  let result = Interpret.interpret_prog flags denv prog in
  Profiler.process_prog_result result ;
  result

let rec interpret_libs denv libs : Interpret.scope =
  let open Interpret in
  match libs with
  | [] -> denv
  | lib::libs' ->
    phase "Interpreting" (Filename.basename lib.Source.note);
    let flags = { trace = !Flags.trace; print_depth = !Flags.print_depth } in
    let dscope = interpret_lib flags denv lib in
    let denv' = adjoin_scope denv dscope in
    interpret_libs denv' libs'

let rec interpret_progs denv progs : Interpret.scope option =
  match progs with
  | [] -> Some denv
  | p::ps ->
    match interpret_prog denv p with
    | Some (_v, dscope) ->
      let denv' = Interpret.adjoin_scope denv dscope in
      interpret_progs denv' ps
    | None -> None

let interpret_files (senv0, denv0) files : (Scope.scope * Interpret.scope) option =
  Lib.Option.bind
    (Diag.flush_messages (load_progs parse_file files senv0))
    (fun (libs, progs, senv1) ->
      let denv1 = interpret_libs denv0 libs in
      match interpret_progs denv1 progs with
      | None -> None
      | Some denv2 -> Some (senv1, denv2)
    )


(* Prelude *)

let prelude_name = "prelude"

let prelude_error phase (msgs : Diag.messages) =
  Printf.eprintf "%s prelude failed\n" phase;
  Diag.print_messages msgs;
  exit 1

let check_prelude () : Syntax.prog * stat_env =
  let lexer = Lexing.from_string Prelude.prelude in
  let parse = Parser.parse_prog in
  match parse_with Lexer.Privileged lexer parse prelude_name with
  | Error e -> prelude_error "parsing" [e]
  | Ok prog ->
    let senv0 = Scope.empty in
    match infer_prog senv0 prog with
    | Error es -> prelude_error "checking" es
    | Ok ((_t, sscope), msgs) ->
      let senv1 = Scope.adjoin senv0 sscope in
      prog, senv1

let prelude, initial_stat_env = check_prelude ()

let run_prelude () : dyn_env =
  match interpret_prog Interpret.empty_scope prelude with
  | None -> prelude_error "initializing" []
  | Some (_v, dscope) ->
    Interpret.adjoin_scope Interpret.empty_scope dscope

let initial_dyn_env = run_prelude ()

let initial_env = (initial_stat_env, initial_dyn_env)


(* Only checking *)

type check_result = unit Diag.result

let check_files' parsefn files : check_result =
  Diag.map ignore (load_progs parsefn files initial_stat_env)

let check_files files : check_result =
  check_files' parse_file files

let check_string s name : check_result =
  Diag.map ignore (load_decl (parse_string name s) initial_stat_env)

(* Generate IDL *)

let generate_idl files : Idllib.Syntax.prog Diag.result =
  Diag.bind (load_progs parse_file files initial_stat_env)
    (fun (libs, progs, senv) ->
      Diag.return (Mo_idl.Mo_to_idl.prog (progs, senv)))

(* Running *)

let run_files files : unit option =
  Lib.Option.map ignore (interpret_files initial_env files)

(* Interactively *)

let continuing = ref false

let lexer_stdin buf len =
  let prompt = if !continuing then "  " else "> " in
  printf "%s" prompt; flush_all ();
  continuing := true;
  let rec loop i =
    if i = len then i else
    let ch = input_char stdin in
    Bytes.set buf i ch;
    if ch = '\n' then i + 1 else loop (i + 1)
  in loop 0

let parse_lexer lexer : parse_result =
  let open Lexing in
  if lexer.lex_curr_pos >= lexer.lex_buffer_len - 1 then continuing := false;
  match parse_with Lexer.Normal lexer Parser.parse_prog_interactive "stdin" with
  | Error e ->
    Lexing.flush_input lexer;
    (* Reset beginning-of-line, too, to sync consecutive positions. *)
    lexer.lex_curr_p <- {lexer.lex_curr_p with pos_bol = 0};
    Error [e]
  | Ok prog -> Diag.return (prog, Filename.current_dir_name)

let is_exp dec = match dec.Source.it with Syntax.ExpD _ -> true | _ -> false

let output_scope (senv, _) t v sscope dscope =
  print_scope senv sscope dscope.Interpret.val_env;
  if v <> Value.unit then print_val senv v t

let run_stdin lexer (senv, denv) : env option =
  match load_decl (parse_lexer lexer) senv with
  | Error msgs ->
    Diag.print_messages msgs;
    if !Flags.verbose then printf "\n";
    None
  | Ok ((libs, prog, senv', t, sscope), msgs) ->
    Diag.print_messages msgs;
    let denv' = interpret_libs denv libs in
    match interpret_prog denv' prog with
    | None ->
      if !Flags.verbose then printf "\n";
      None
    | Some (v, dscope) ->
      phase "Finished" "stdin";
      let denv' = Interpret.adjoin_scope denv dscope in
      let env' = (senv', denv') in
      (* TBR: hack *)
      let t', v' =
        if prog.Source.it <> [] && is_exp (Lib.List.last prog.Source.it)
        then t, v
        else Type.unit, Value.unit
      in
      output_scope env' t' v' sscope dscope;
      if !Flags.verbose then printf "\n";
      Some env'

let run_files_and_stdin files =
  let lexer = Lexing.from_function lexer_stdin in
  Lib.Option.bind (interpret_files initial_env files) (fun env ->
    let rec loop env = loop (Lib.Option.get (run_stdin lexer env) env) in
    try loop env with End_of_file ->
      printf "\n%!";
      Some ()
  )


(* IR transforms *)

let transform transform_name trans env prog name =
  phase transform_name name;
  let prog_ir' : Ir.prog = trans env prog in
  dump_ir Flags.dump_lowering prog_ir';
  if !Flags.check_ir
  then Check_ir.check_prog !Flags.verbose env transform_name prog_ir';
  prog_ir'

let transform_if transform_name trans flag env prog name =
  if flag then transform transform_name trans env prog name
  else prog

let desugar env lib_env libs progs name =
  phase "Desugaring" name;
  let prog_ir' : Ir.prog = Lowering.Desugar.transform_graph lib_env libs progs in
  dump_ir Flags.dump_lowering prog_ir';
  if !Flags.check_ir
  then Check_ir.check_prog !Flags.verbose env "Desugaring" prog_ir';
  prog_ir'

let await_lowering =
  transform_if "Await Lowering" (fun _ -> Await.transform)

let async_lowering mode =
  let platform = if mode = Flags.ICMode then Async.V2 else Async.V1 in
  transform_if "Async Lowering" (Async.transform platform)

let tailcall_optimization =
  transform_if "Tailcall optimization" (fun _ -> Tailcall.transform)

let show_translation =
  transform_if "Translate show" Show.transform


(* Compilation *)

let load_as_rts () =

  let load_file f =
    let ic = open_in f in
    let n = in_channel_length ic in
    let s = Bytes.create n in
    really_input ic s 0 n;
    close_in ic;
    Bytes.to_string s in

  (*
  The RTS can be found via environment (in particular when built via nix),
  or relative to the directory of the invoked moc (when developing)
  *)
  let wasm_filename =
    match Sys.getenv_opt "MOC_RTS" with
    | Some filename -> filename
    | None -> Filename.(concat (dirname Sys.argv.(0)) "../rts/mo-rts.wasm") in
  let wasm = load_file wasm_filename in
  Wasm_exts.CustomModuleDecode.decode "rts.wasm" wasm

type compile_result = Wasm_exts.CustomModule.extended_module Diag.result

let name_progs progs =
  if progs = []
  then "empty"
  else (Lib.List.last progs).Source.note

let lower_prog mode senv lib_env libs progs name =
  let prog_ir = desugar senv lib_env libs progs name in
  let prog_ir = await_lowering !Flags.await_lowering initial_stat_env prog_ir name in
  let prog_ir = async_lowering mode !Flags.async_lowering initial_stat_env prog_ir name in
  let prog_ir = tailcall_optimization true initial_stat_env prog_ir name in
  let prog_ir = show_translation true initial_stat_env prog_ir name in
  prog_ir

let compile_prog mode do_link lib_env libs progs : Wasm_exts.CustomModule.extended_module =
  let prelude_ir = Lowering.Desugar.transform prelude in
  let name = name_progs progs in
  let prog_ir = lower_prog mode initial_stat_env lib_env libs progs name in
  phase "Compiling" name;
  let rts = if do_link then Some (load_as_rts ()) else None in
  Codegen.Compile.compile mode name rts prelude_ir [prog_ir]

let compile_files mode do_link files : compile_result =
  Diag.bind (load_progs parse_file files initial_stat_env)
    (fun (libs, progs, senv) ->
    Diag.bind (Typing.check_actors senv progs) (fun () ->
    Diag.return (compile_prog mode do_link senv.Scope.lib_env libs progs)))

let compile_string mode s name : compile_result =
  Diag.bind (load_decl (parse_string name s) initial_stat_env)
    (fun (libs, prog, senv, _t, _sscope) ->
    Diag.return (compile_prog mode false senv.Scope.lib_env libs [prog]))

(* Interpretation (IR) *)

let interpret_ir_prog inp_env libs progs =
  let prelude_ir = Lowering.Desugar.transform prelude in
  let name = name_progs progs in
<<<<<<< HEAD
  let prog_ir = lower_prog (!Flags.compile_mode) initial_stat_env inp_env libraries progs name in
=======
  Flags.compile_mode := Flags.WasmMode; (* REMOVE THIS HACK *)
  let prog_ir = lower_prog Flags.WasmMode initial_stat_env inp_env libs progs name in
>>>>>>> 4df602f3
  phase "Interpreting" name;
  let open Interpret_ir in
  let flags = { trace = !Flags.trace; print_depth = !Flags.print_depth } in
  let denv0 = empty_scope in
  let dscope = interpret_prog flags denv0 prelude_ir in
  let denv1 = adjoin_scope denv0 dscope in
  let _ = interpret_prog flags denv1 prog_ir in
  ()

let interpret_ir_files files =
  Lib.Option.map
    (fun (libs, progs, senv) -> interpret_ir_prog senv.Scope.lib_env libs progs)
    (Diag.flush_messages (load_progs parse_file files initial_stat_env))<|MERGE_RESOLUTION|>--- conflicted
+++ resolved
@@ -533,12 +533,7 @@
 let interpret_ir_prog inp_env libs progs =
   let prelude_ir = Lowering.Desugar.transform prelude in
   let name = name_progs progs in
-<<<<<<< HEAD
-  let prog_ir = lower_prog (!Flags.compile_mode) initial_stat_env inp_env libraries progs name in
-=======
-  Flags.compile_mode := Flags.WasmMode; (* REMOVE THIS HACK *)
-  let prog_ir = lower_prog Flags.WasmMode initial_stat_env inp_env libs progs name in
->>>>>>> 4df602f3
+  let prog_ir = lower_prog (!Flags.compile_mode) initial_stat_env inp_env libs progs name in
   phase "Interpreting" name;
   let open Interpret_ir in
   let flags = { trace = !Flags.trace; print_depth = !Flags.print_depth } in
