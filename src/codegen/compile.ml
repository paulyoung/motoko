--- conflicted
+++ resolved
@@ -7899,33 +7899,14 @@
 
 and compile_start_func mod_env ((cu, _flavor) : Ir.prog) : E.func_with_names =
   Func.of_body mod_env [] [] (fun env ->
-<<<<<<< HEAD
-    let rec go ae = function
-      | [] -> G.nop
-      (* If the last program ends with an actor, then consider this the current actor  *)
-      | [(prog, _flavor)] ->
-        begin match find_last_actor prog with
-        | Some (ds, fs, up) -> main_actor env ae ds fs up
-        | None ->
-          let (_ae, code) = compile_prog env ae prog in
-          code
-        end
-      | ((prog, _flavor) :: progs) ->
-        let (ae1, code1) = compile_prog env ae prog in
-        let code2 = go ae1 progs in
-        G.(dw_tag Flags.(Compile_unit (!compilation_dir, !compilation_unit)))
-          (code1 ^^ code2) in
-    go VarEnv.empty_ae progs
-    )
-=======
     let ae = VarEnv.empty_ae in
     match cu with
     | ProgU ds ->
       let _ae, codeW = compile_decs env ae ds Freevars.S.empty in
-      codeW G.nop
-    | ActorU (ds, fs, up, _t) -> main_actor env ae ds fs up
+      G.(dw_tag Flags.(Compile_unit (!compilation_dir, !compilation_unit)))
+        (codeW G.nop)
+    | ActorU (ds, fs, up, _t) -> main_actor env ae ds fs up (*DW_TODO*)
   )
->>>>>>> 2af5df5c
 
 and export_actor_field env  ae (f : Ir.field) =
   (* A public actor field is guaranteed to be compiled as a PublicMethod *)
