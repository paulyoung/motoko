open Source
module S = Syntax
module I = Ir
module T = Type
open Construct

(* Combinators used in the desguaring *)

let trueE : Ir.exp = boolE true
let falseE : Ir.exp = boolE false

let apply_sign op l = Syntax.(match op, l with
  | PosOp, l -> l
  | NegOp, NatLit n -> NatLit (Value.Nat.sub Value.Nat.zero n)
  | NegOp, IntLit n -> IntLit (Value.Int.sub Value.Int.zero n)
  | _, _ -> raise (Invalid_argument "Invalid signed pattern")
  )

let phrase f x =  { x with it = f x.it }

let phrase' f x = { x with it = f x.at x.note x.it }

let rec exps es = List.map exp es

and exp e =
    (* We short-cut AnnotE here, so that we get the position of the inner expression *)
    match e.it with
    | S.AnnotE (e,_) -> exp e
    | _ -> phrase' exp' e

and exp' at note = function
  | S.PrimE p -> I.PrimE p
  | S.VarE i -> I.VarE i
  | S.LitE l -> I.LitE !l
  | S.UnE (ot, o, e) ->
    I.UnE (!ot, o, exp e)
  | S.BinE (ot, e1, o, e2) ->
    I.BinE (!ot, exp e1, o, exp e2)
  | S.RelE (ot, e1, o, e2) ->
    I.RelE (!ot, exp e1, o, exp e2)
  | S.TupE es -> I.TupE (exps es)
  | S.ProjE (e, i) -> I.ProjE (exp e, i)
  | S.OptE e -> I.OptE (exp e)
  | S.ObjE (s, es) ->
    obj at s None es note.S.note_typ
  | S.DotE (e, x) ->
    let n = {x with it = I.Name x.it} in
    begin match T.as_obj_sub x.it e.note.S.note_typ with
    | Type.Actor, _ -> I.ActorDotE (exp e, n)
    | _ -> I.DotE (exp e, n)
    end
  | S.AssignE (e1, e2) -> I.AssignE (exp e1, exp e2)
  | S.ArrayE (m, es) ->
    let t = Type.as_array note.S.note_typ in
    I.ArrayE (m, Type.as_immut t, exps es)
  | S.IdxE (e1, e2) -> I.IdxE (exp e1, exp e2)
  | S.FuncE (name, s, tbs, p, ty, e) ->
    let cc = Value.call_conv_of_typ note.S.note_typ in
    I.FuncE (name, cc, typ_binds tbs, pat p, ty.note, exp e)
  | S.CallE (e1, inst, e2) ->
    let cc = Value.call_conv_of_typ e1.Source.note.S.note_typ in
    let inst = List.map (fun t -> t.Source.note) inst in
    I.CallE (cc, exp e1, inst, exp e2)
  | S.BlockE [] -> I.TupE []
  | S.BlockE [{it = S.ExpD e; _}] -> (exp e).it
  | S.BlockE ds -> I.BlockE (block (Type.is_unit note.S.note_typ) ds)
  | S.NotE e -> I.IfE (exp e, falseE, trueE)
  | S.AndE (e1, e2) -> I.IfE (exp e1, exp e2, falseE)
  | S.OrE (e1, e2) -> I.IfE (exp e1, trueE, exp e2)
  | S.IfE (e1, e2, e3) -> I.IfE (exp e1, exp e2, exp e3)
  | S.SwitchE (e1, cs) -> I.SwitchE (exp e1, cases cs)
  | S.WhileE (e1, e2) -> I.WhileE (exp e1, exp e2)
  | S.LoopE (e1, None) -> I.LoopE (exp e1, None)
  | S.LoopE (e1, Some e2) -> I.LoopE (exp e1, Some (exp e2))
  | S.ForE (p, e1, e2) -> I.ForE (pat p, exp e1, exp e2)
  | S.LabelE (l, t, e) -> I.LabelE (l, t.Source.note, exp e)
  | S.BreakE (l, e) -> I.BreakE (l, exp e)
  | S.RetE e -> I.RetE (exp e)
  | S.AsyncE e -> I.AsyncE (exp e)
  | S.AwaitE e -> I.AwaitE (exp e)
  | S.AssertE e -> I.AssertE (exp e)
  | S.AnnotE (e, _) -> assert false

and obj at s self_id es obj_typ =
  match s.it with
<<<<<<< HEAD
  | Type.Object _ | Type.Module -> build_obj at None s self_id es obj_typ (* TBR *)
  | Type.Actor -> I.ActorE (self_id, exp_fields es, obj_typ)

and build_obj at class_id s self_id es obj_typ =
  let self =  idE self_id obj_typ in
  I.BlockE (
      List.map (field_to_dec) es @
        [ letD self
            (newObjE s (List.concat (List.map field_to_obj_entry es)) obj_typ);
	  expD self
        ],
      obj_typ)

and exp_fields fs = List.map exp_field fs

and exp_field f = phrase exp_field' f

and exp_field' (f : S.exp_field') =
  S.{ I.name = f.name; I.id = f.id; I.exp = exp f.exp; I.mut = f.mut; I.priv = f.priv }
=======
  | Type.Object _ -> build_obj at s self_id es obj_typ
  | Type.Actor -> build_actor at self_id es obj_typ

and build_fields obj_typ =
    match obj_typ with
    | Type.Obj (_, fields) ->
      List.map (fun {Type.lab; Type.typ} ->
        { it = { I.name = I.Name lab @@ no_region
               ; I.var = lab @@ no_region
               }
        ; at = no_region
        ; note = typ
        }) fields
    | _ -> assert false
>>>>>>> ec836ad0

and build_actor at self_id es obj_typ =
  let fs = build_fields obj_typ in
  let ds = decs (List.map (fun ef -> ef.it.S.dec) es) in
  let name = match self_id with
    | Some n -> n
    | None -> ("anon-actor-" ^ string_of_pos at.left) @@ at in
  I.ActorE (name, ds, fs, obj_typ)

and build_obj at s self_id es obj_typ =
  let fs = build_fields obj_typ in
  let obj_e = newObjE s.it fs obj_typ in
  let ret_ds, ret_o =
    match self_id with
    | None -> [], obj_e
    | Some id -> let self = idE id obj_typ in [ letD self obj_e ], self
  in I.BlockE (decs (List.map (fun ef -> ef.it.S.dec) es) @ ret_ds, ret_o)

and typ_binds tbs = List.map typ_bind tbs

and typ_bind tb =
  let c = match tb.note with
    | Some c -> c
    | _ -> assert false
  in
  { it = { Ir.con = c; Ir.bound = tb.it.S.bound.note}
  ; at = tb.at
  ; note = ()
  }

and block force_unit ds =
  let extra = extra_typDs ds in
  let prefix, last = Lib.List.split_last ds in
  match force_unit, last.it with
  | _, S.ExpD e ->
    (extra @ List.map dec prefix, exp e)
  | false, S.LetD ({it = S.VarP x; _}, e) ->
    (extra @ List.map dec ds, idE x e.note.S.note_typ)
  | false, S.LetD (p', e') ->
    let x = fresh_var (e'.note.S.note_typ) in
    (extra @ List.map dec prefix @ [letD x (exp e'); letP (pat p') x], x)
  | _, _ ->
    (extra @ List.map dec ds, tupE [])

and extra_typDs ds =
  match ds with
  | [] -> []
  | d::ds ->
    match d.it with
<<<<<<< HEAD
    | S.ClassD(_, con_id, _, _, _, _, _) ->
      let (c,k) = match con_id.note with Some p -> p | _ -> assert false in
      let typD = { it = I.TypD (c,k);
                   at = d.at;
                   note = { S.note_typ = T.unit;
                            S.note_eff = T.Triv }
                 }
      in
      typD :: (phrase' dec' d) :: (decs ds)
    | S.ModuleD (id, _)->
        build_module id ds d.note.S.note_typ ::
        { it = I.ExpD (idE id d.note.S.note_typ);
          at = d.at;
          note = d.note;
        } ::
          (decs ds)
    | _ -> (phrase' dec' d) :: (decs ds)
=======
    | S.ClassD (id, _, _, _, _, _) ->
      let c = Lib.Option.value id.note in
      let typD = I.TypD c @@ d.at in
      typD :: extra_typDs ds
    | _ -> extra_typDs ds

and decs ds = extra_typDs ds @ List.map dec ds

and dec d = { (phrase' dec' d) with note = () }
>>>>>>> ec836ad0

and dec' at n d = match d with
  | S.ExpD e -> (expD (exp e)).it
  | S.LetD (p, e) ->
    let p' = pat p in
    let e' = exp e in
    (* HACK: remove this once backend supports recursive actors *)
    begin match p'.it, e'.it with
    | I.VarP i, I.ActorE (_, ds, fs, t) ->
      I.LetD (p', {e' with it = I.ActorE (i, ds, fs, t)})
    | _ -> I.LetD (p', e')
    end
  | S.VarD (i, e) -> I.VarD (i, exp e)
  | S.TypD (id, typ_bind, t) ->
    let c = Lib.Option.value id.note in
    I.TypD c
  | S.ClassD (id, tbs, s, p, self_id, es) ->
    let id' = {id with note = ()} in
    let cc = Value.call_conv_of_typ n.S.note_typ in
    let inst = List.map
                 (fun tb ->
                   match tb.note with
                   | None -> assert false
                   | Some c -> T.Con (c, []))
                 tbs in
    let fun_typ = n.S.note_typ in
    let obj_typ =
      match fun_typ with
      | T.Func(s,c,bds,dom,[rng]) ->
        assert(List.length inst = List.length bds);
        T.promote (T.open_ inst rng)
      | _ -> assert false
    in
<<<<<<< HEAD
    I.FuncD (cc, fun_id, typ_binds tbs, pat p, obj_typ, (* TBR *)
             { it = obj at s (Some fun_id) self_id es obj_typ;
               at = at;
               note = { S.note_typ = obj_typ; S.note_eff = T.Triv } })
  | S.ModuleD(id, ds) -> assert false

and field_typ_to_obj_entry (fld : T.field) =
  match fld.T.typ with
  | T.Kind _ -> []
  | _ -> [ ((S.Name fld.T.name) @@ no_region, fld.T.name @@ no_region) ]

and build_module id ds typ =
  let self =  idE id typ in
  let (s, field_typs) = T.as_obj typ in
  letD self (
      blockE (
          decs ds @
            [ letD self
                (newObjE (T.Module @@ no_region)
                   (List.concat (List.map field_typ_to_obj_entry field_typs)) typ);
	      expD self
            ]
        ))
=======
    let varPat = {it = I.VarP id'; at = at; note = fun_typ } in
    let fn = {
      it = I.FuncE (id.it, cc, typ_binds tbs, pat p, obj_typ,
         { it = obj at s (Some self_id) es obj_typ;
           at = at;
           note = { S.note_typ = obj_typ; S.note_eff = T.Triv } });
      at = at;
      note = { S.note_typ = fun_typ; S.note_eff = T.Triv }
    } in
    I.LetD (varPat, fn)
>>>>>>> ec836ad0

and cases cs = List.map case cs

and case c = phrase case' c

and case' c = S.{ I.pat = pat c.pat; I.exp = exp c.exp }

and pats ps = List.map pat ps

and pat p = phrase pat' p

and pat' = function
  | S.VarP v -> I.VarP v
  | S.WildP -> I.WildP
  | S.LitP l -> I.LitP !l
  | S.SignP (o, l) -> I.LitP (apply_sign o !l)
  | S.TupP ps -> I.TupP (pats ps)
  | S.OptP p -> I.OptP (pat p)
  | S.AltP (p1, p2) -> I.AltP (pat p1, pat p2)
  | S.AnnotP (p, _) -> pat' p.it

and prog (p : Syntax.prog) : Ir.prog =
  begin match p.it with
    | [] -> ([], tupE [])
    | _ -> block false p.it
  end
  , { I.has_await = true
    ; I.has_async_typ = true
    }

(* validation *)

let transform scope p = prog p
<|MERGE_RESOLUTION|>--- conflicted
+++ resolved
@@ -83,28 +83,7 @@
 
 and obj at s self_id es obj_typ =
   match s.it with
-<<<<<<< HEAD
-  | Type.Object _ | Type.Module -> build_obj at None s self_id es obj_typ (* TBR *)
-  | Type.Actor -> I.ActorE (self_id, exp_fields es, obj_typ)
-
-and build_obj at class_id s self_id es obj_typ =
-  let self =  idE self_id obj_typ in
-  I.BlockE (
-      List.map (field_to_dec) es @
-        [ letD self
-            (newObjE s (List.concat (List.map field_to_obj_entry es)) obj_typ);
-	  expD self
-        ],
-      obj_typ)
-
-and exp_fields fs = List.map exp_field fs
-
-and exp_field f = phrase exp_field' f
-
-and exp_field' (f : S.exp_field') =
-  S.{ I.name = f.name; I.id = f.id; I.exp = exp f.exp; I.mut = f.mut; I.priv = f.priv }
-=======
-  | Type.Object _ -> build_obj at s self_id es obj_typ
+  | Type.Object _ | T.Module -> build_obj at s self_id es obj_typ
   | Type.Actor -> build_actor at self_id es obj_typ
 
 and build_fields obj_typ =
@@ -118,7 +97,6 @@
         ; note = typ
         }) fields
     | _ -> assert false
->>>>>>> ec836ad0
 
 and build_actor at self_id es obj_typ =
   let fs = build_fields obj_typ in
@@ -168,16 +146,7 @@
   | [] -> []
   | d::ds ->
     match d.it with
-<<<<<<< HEAD
-    | S.ClassD(_, con_id, _, _, _, _, _) ->
-      let (c,k) = match con_id.note with Some p -> p | _ -> assert false in
-      let typD = { it = I.TypD (c,k);
-                   at = d.at;
-                   note = { S.note_typ = T.unit;
-                            S.note_eff = T.Triv }
-                 }
-      in
-      typD :: (phrase' dec' d) :: (decs ds)
+(* CRUSSO TBD
     | S.ModuleD (id, _)->
         build_module id ds d.note.S.note_typ ::
         { it = I.ExpD (idE id d.note.S.note_typ);
@@ -185,8 +154,7 @@
           note = d.note;
         } ::
           (decs ds)
-    | _ -> (phrase' dec' d) :: (decs ds)
-=======
+ *)
     | S.ClassD (id, _, _, _, _, _) ->
       let c = Lib.Option.value id.note in
       let typD = I.TypD c @@ d.at in
@@ -196,7 +164,6 @@
 and decs ds = extra_typDs ds @ List.map dec ds
 
 and dec d = { (phrase' dec' d) with note = () }
->>>>>>> ec836ad0
 
 and dec' at n d = match d with
   | S.ExpD e -> (expD (exp e)).it
@@ -230,11 +197,16 @@
         T.promote (T.open_ inst rng)
       | _ -> assert false
     in
-<<<<<<< HEAD
-    I.FuncD (cc, fun_id, typ_binds tbs, pat p, obj_typ, (* TBR *)
-             { it = obj at s (Some fun_id) self_id es obj_typ;
-               at = at;
-               note = { S.note_typ = obj_typ; S.note_eff = T.Triv } })
+    let varPat = {it = I.VarP id'; at = at; note = fun_typ } in
+    let fn = {
+      it = I.FuncE (id.it, cc, typ_binds tbs, pat p, obj_typ,
+         { it = obj at s (Some self_id) es obj_typ;
+           at = at;
+           note = { S.note_typ = obj_typ; S.note_eff = T.Triv } });
+      at = at;
+      note = { S.note_typ = fun_typ; S.note_eff = T.Triv }
+    } in
+    I.LetD (varPat, fn)
   | S.ModuleD(id, ds) -> assert false
 
 and field_typ_to_obj_entry (fld : T.field) =
@@ -254,18 +226,6 @@
 	      expD self
             ]
         ))
-=======
-    let varPat = {it = I.VarP id'; at = at; note = fun_typ } in
-    let fn = {
-      it = I.FuncE (id.it, cc, typ_binds tbs, pat p, obj_typ,
-         { it = obj at s (Some self_id) es obj_typ;
-           at = at;
-           note = { S.note_typ = obj_typ; S.note_eff = T.Triv } });
-      at = at;
-      note = { S.note_typ = fun_typ; S.note_eff = T.Triv }
-    } in
-    I.LetD (varPat, fn)
->>>>>>> ec836ad0
 
 and cases cs = List.map case cs
 
