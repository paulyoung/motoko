--- conflicted
+++ resolved
@@ -1,11 +1,6 @@
-<<<<<<< HEAD
 Interpreter:
--- Checking type-inference.as:
-type-inference.as:43.1-48.2: type error, inferred block type T/3 contains the local class type C/3
+type-inference.as:18.29-18.33: syntax error, unexpected token
 
 Compiler:
-type-inference.as:43.1-48.2: type error, inferred block type T/3 contains the local class type C/3
-Empty .wat file!
-=======
 type-inference.as:18.29-18.33: syntax error, unexpected token
->>>>>>> a19764a8
+Empty .wat file!