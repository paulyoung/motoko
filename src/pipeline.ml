open Printf

module Await = Awaitopt   (* for more naive cps translation, use Await *)
module Async = Async
module Tailcall = Tailcall             
type stat_env = Typing.scope
type dyn_env = Interpret.env
type env = stat_env * dyn_env


(* Diagnostics *)

let phase heading name =
  if !Flags.verbose then printf "-- %s %s:\n%!" heading name

type message = Severity.t * Source.region * string * string
type messages = message list

let error at category msg =
  Error (Severity.Error, at, category, msg)

let print_message (sev, at, category, msg) =
  match sev with
  | Severity.Error -> eprintf "%s: %s error, %s\n%!" (Source.string_of_region at) category msg
  | Severity.Warning -> eprintf "%s: warning, %s\n%!" (Source.string_of_region at) msg

let print_messages = List.iter print_message

let print_ce =
  Con.Env.iter (fun c k ->
    let eq, params, typ = Type.strings_of_kind k in
    printf "type %s%s %s %s\n" (Con.to_string c) params eq typ
  )

let print_stat_ve =
  Type.Env.iter (fun x t ->
    let t' = Type.as_immut t in
    printf "%s %s : %s\n"
      (if t == t' then "let" else "var") x (Type.string_of_typ t')
  )

let print_dyn_ve scope =
  Value.Env.iter (fun x d ->
    let t = Type.Env.find x scope.Typing.val_env in
    let t' = Type.as_immut t in
    printf "%s %s : %s = %s\n"
      (if t == t' then "let" else "var") x
      (Type.string_of_typ t') (Value.string_of_def d)
  )

let eprint_dyn_ve_untyped =
  Value.Env.iter (fun x d ->
    eprintf "%s = %s\n%!" x (Value.string_of_def d)
  )

let print_scope senv scope dve =
  print_ce scope.Typing.con_env;
  print_dyn_ve senv dve

let print_val _senv v t =
  printf "%s : %s\n" (Value.string_of_val v) (Type.string_of_typ t)


(* Parsing *)

type parse_result = (Syntax.prog, message) result

let dump_prog flag prog =
    if !flag then
      Wasm.Sexpr.print 80 (Arrange.prog prog)
    else ()

let parse_with mode lexer parser name : parse_result =
  try
    (*phase "Parsing" name;*)
    lexer.Lexing.lex_curr_p <-
      {lexer.Lexing.lex_curr_p with Lexing.pos_fname = name};
    let prog = parser (Lexer.token mode) lexer in
    dump_prog Flags.dump_parse prog;
    Ok prog
  with
    | Lexer.Error (at, msg) ->
      error at "syntax" msg
    | Parser.Error ->
      error (Lexer.region lexer) "syntax" "unexpected token"

let parse_string s name =
  let lexer = Lexing.from_string s in
  let parser = Parser.parse_prog in
  parse_with Lexer.Normal lexer parser name

let parse_file filename =
  let ic = open_in filename in
  let lexer = Lexing.from_channel ic in
  let parser = Parser.parse_prog in
  let result = parse_with Lexer.Normal lexer parser filename in
  close_in ic;
  result

let parse_files filenames =
  let open Source in
  let rec loop progs = function
    | [] -> Ok (List.concat (List.rev progs) @@ no_region)
    | filename::filenames' ->
      match parse_file filename with
      | Error e -> Error e
      | Ok prog -> loop (prog.it::progs) filenames'
  in loop [] filenames


(* Checking *)

type check_result = (Syntax.prog * Type.typ * Typing.scope * messages, messages) result

let messages_of_typing_messages = List.map (fun (sev, at, msg) -> (sev, at, "type", msg))

let check_prog infer senv name prog
  : ((Type.typ * Typing.scope) * messages, messages) result =
  phase "Checking" name;
  match infer senv prog with
  | Ok ((t, scope), msgs) ->
    if !Flags.trace && !Flags.verbose then begin
      print_ce scope.Typing.con_env;
      print_stat_ve scope.Typing.val_env
    end;
    Ok ((t, scope), messages_of_typing_messages msgs)
  | Error msgs -> Error (messages_of_typing_messages msgs)

let transform transform_name transform flag prog name  =
  if flag then
    begin
      phase transform_name name;
      let prog' = transform prog in
      dump_prog Flags.dump_lowering prog';
      prog'
    end
  else prog
       
let await_lowering =
  transform "Await Lowering" Await.t_prog

<<<<<<< HEAD
let async_lowering =
  transform "Async Lowering" Async.t_prog

let tailcall_optimization =
  transform "Tailcall optimization" Tailcall.prog  
=======
let async_lowering flag prog name =
  if flag then
    begin
      phase "Async Lowering" name;
      let prog' = Async.t_prog prog in
      dump_prog Flags.dump_lowering prog';
      prog'
    end
  else prog
>>>>>>> a291120c

let check_with parse infer senv name : check_result =
  match parse name with
  | Error e -> Error [e]
  | Ok prog ->
    match check_prog infer senv name prog with
    | Error msgs -> Error msgs
    | Ok ((t, scope), msgs) -> Ok (prog, t, scope, msgs)

let infer_prog_unit senv prog =
  match Typing.check_prog senv prog with
  | Error msgs -> Error msgs
  | Ok (scope, msgs) -> Ok ((Type.unit, scope), msgs)

let check_string senv s = check_with (parse_string s) Typing.infer_prog senv
let check_file senv n = check_with parse_file infer_prog_unit senv n
let check_files senv = function
  | [n] -> check_file senv n
  | ns -> check_with (fun _n -> parse_files ns) infer_prog_unit senv "all"


(* Interpretation *)

type interpret_result =
  (Syntax.prog * Type.typ * Value.value * Typing.scope * Interpret.scope) option

let interpret_prog denv name prog : (Value.value * Interpret.scope) option =
  try
    phase "Interpreting" name;
    let vo, scope = Interpret.interpret_prog denv prog in
    match vo with
    | None -> None
    | Some v -> Some (v, scope)
  with exn ->
    (* For debugging, should never happen. *)
    print_message (Severity.Error, Interpret.get_last_region (), "fatal", Printexc.to_string exn);
    eprintf "\nLast environment:\n%!";
    eprint_dyn_ve_untyped Interpret.((get_last_env ()).vals);
    eprintf "\n";
    Printexc.print_backtrace stderr;
    eprintf "%!";
    None

let interpret_with check (senv, denv) name : interpret_result =
  match check senv name with
  | Error msgs ->
    print_messages msgs;
    None
  | Ok (prog, t, sscope, msgs) ->
    print_messages msgs;
    let prog = await_lowering (!Flags.await_lowering) prog name in
    let prog = async_lowering (!Flags.await_lowering && !Flags.async_lowering) prog name in
    match interpret_prog denv name prog with
    | None -> None
    | Some (v, dscope) -> Some (prog, t, v, sscope, dscope)

let interpret_string env s =
  interpret_with (fun senv name -> check_string senv s name) env
let interpret_file env n = interpret_with check_file env n
let interpret_files env = function
  | [n] -> interpret_file env n
  | ns -> interpret_with (fun senv _name -> check_files senv ns) env "all"


(* Prelude *)

let prelude_name = "prelude"

let prelude_error phase (sev, at, _, msg) =
  print_message (sev, at, "fatal", phase ^ " prelude failed: " ^ msg);
  exit 1

let check_prelude () : Syntax.prog * stat_env =
  let lexer = Lexing.from_string Prelude.prelude in
  let parser = Parser.parse_prog in
  match parse_with Lexer.Privileged lexer parser prelude_name with
  | Error e -> prelude_error "parsing" e
  | Ok prog ->
    match check_prog infer_prog_unit Typing.empty_scope prelude_name prog with
    | Error es -> prelude_error "checking" (List.hd es)
    | Ok ((_t, sscope), msgs) ->
      let senv = Typing.adjoin_scope Typing.empty_scope sscope in
      prog, senv

let prelude, initial_stat_env = check_prelude ()

let run_prelude () : dyn_env =
  match interpret_prog Interpret.empty_env prelude_name prelude with
  | None -> prelude_error "initializing" (Severity.Error, Source.no_region, "", "crashed")
  | Some (_v, dscope) ->
    Interpret.adjoin Interpret.empty_env dscope

let initial_dyn_env = run_prelude ()
let initial_env = (initial_stat_env, initial_dyn_env)


(* Running *)

type run_result = env option

let output_dscope (senv, _) t v sscope dscope =
  if !Flags.trace then print_dyn_ve senv dscope

let output_scope (senv, _) t v sscope dscope =
  print_scope senv sscope dscope;
  if v <> Value.unit then print_val senv v t

let is_exp dec = match dec.Source.it with Syntax.ExpD _ -> true | _ -> false

let run_with interpret output ((senv, denv) as env) name : run_result =
  let result = interpret env name in
  let env' =
    match result with
    | None ->
      phase "Aborted" name;
      None
    | Some (prog, t, v, sscope, dscope) ->
      phase "Finished" name;
      let senv' = Typing.adjoin_scope senv sscope in
      let denv' = Interpret.adjoin denv dscope in
      let env' = (senv', denv') in
      (* TBR: hack *)
      let t', v' =
        if prog.Source.it <> [] && is_exp (Lib.List.last prog.Source.it)
        then t, v
        else Type.unit, Value.unit
      in
      output env' t' v' sscope dscope;
      Some env'
  in
  if !Flags.verbose then printf "\n";
  env'

let run_string env s =
  run_with (fun env name -> interpret_string env s name) output_dscope env
let run_file env n = run_with interpret_file output_dscope env n
let run_files env = function
  | [n] -> run_file env n
  | ns ->
    run_with (fun env _name -> interpret_files env ns) output_dscope env "all"


(* Compilation *)

type compile_mode = Compile.mode = WasmMode | DfinityMode
type compile_result = (CustomModule.extended_module, messages) result

let compile_with check mode name : compile_result =
  match check initial_stat_env name with
  | Error msgs -> Error msgs
  | Ok (prog, _t, _scope, msgs) ->
    print_messages msgs;
    let prog = await_lowering true prog name in
    let prog = async_lowering true prog name in
    let prog = tailcall_optimization true prog name in
    phase "Compiling" name;
    let module_ = Compile.compile mode name prelude [prog] in
    Ok module_

let compile_string mode s name =
  compile_with (fun senv name -> check_string senv s name) mode name
let compile_file mode file name = compile_with check_file mode name
let compile_files mode files name =
  compile_with (fun senv _name -> check_files senv files) mode name


(* Interactively *)

let continuing = ref false

let lexer_stdin buf len =
  let prompt = if !continuing then "  " else "> " in
  printf "%s" prompt; flush_all ();
  continuing := true;
  let rec loop i =
    if i = len then i else
    let ch = input_char stdin in
    Bytes.set buf i ch;
    if ch = '\n' then i + 1 else loop (i + 1)
  in loop 0

let parse_lexer lexer name =
  let open Lexing in
  if lexer.lex_curr_pos >= lexer.lex_buffer_len - 1 then continuing := false;
  match parse_with Lexer.Normal lexer Parser.parse_prog_interactive name with
  | Error e ->
    Lexing.flush_input lexer;
    (* Reset beginning-of-line, too, to sync consecutive positions. *)
    lexer.lex_curr_p <- {lexer.lex_curr_p with pos_bol = 0};
    Error e
  | some -> some

let check_lexer senv lexer = check_with (parse_lexer lexer) Typing.infer_prog senv
let interpret_lexer env lexer =
  interpret_with (fun senv name -> check_lexer senv lexer name) env
let run_lexer env lexer =
  run_with (fun env name -> interpret_lexer env lexer name) output_scope env

let run_stdin env =
  let lexer = Lexing.from_function lexer_stdin in
  let rec loop env = loop (Lib.Option.get (run_lexer env lexer "stdin") env) in
  try loop env with End_of_file ->
    printf "\n%!"<|MERGE_RESOLUTION|>--- conflicted
+++ resolved
@@ -139,23 +139,11 @@
 let await_lowering =
   transform "Await Lowering" Await.t_prog
 
-<<<<<<< HEAD
 let async_lowering =
   transform "Async Lowering" Async.t_prog
 
 let tailcall_optimization =
   transform "Tailcall optimization" Tailcall.prog  
-=======
-let async_lowering flag prog name =
-  if flag then
-    begin
-      phase "Async Lowering" name;
-      let prog' = Async.t_prog prog in
-      dump_prog Flags.dump_lowering prog';
-      prog'
-    end
-  else prog
->>>>>>> a291120c
 
 let check_with parse infer senv name : check_result =
   match parse name with
