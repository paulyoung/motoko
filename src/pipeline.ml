open Printf

type stat_env = Typing.scope
type dyn_env = Interpret.scope
type env = stat_env * dyn_env


(* Diagnostics *)

let phase heading name =
  if !Flags.verbose then printf "-- %s %s:\n%!" heading name

let error at cat text =
  Error { Diag.sev = Diag.Error; at; cat; text }

let print_ce =
  Type.ConSet.iter (fun c ->
    let eq, params, typ = Type.strings_of_kind (Con.kind c) in
    printf "type %s%s %s %s\n" (Con.to_string c) params eq typ
  )

let print_stat_ve =
  Type.Env.iter (fun x t ->
    let t' = Type.as_immut t in
    printf "%s %s : %s\n"
      (if t == t' then "let" else "var") x (Type.string_of_typ t')
  )

let print_dyn_ve scope =
  Value.Env.iter (fun x d ->
    let t = Type.Env.find x scope.Typing.val_env in
    let t' = Type.as_immut t in
    printf "%s %s : %s = %s\n"
      (if t == t' then "let" else "var") x
      (Type.string_of_typ t') (Value.string_of_def d)
  )

let print_scope senv scope dve =
  print_ce scope.Typing.con_env;
  print_dyn_ve senv dve

let print_val _senv v t =
  printf "%s : %s\n" (Value.string_of_val v) (Type.string_of_typ t)

(* Dumping *)

let dump_prog flag prog =
    if !flag then
      Wasm.Sexpr.print 80 (Arrange.prog prog)
    else ()

let dump_ir flag prog_ir =
    if !flag then
      Wasm.Sexpr.print 80 (Arrange_ir.prog prog_ir)
    else ()

(* Parsing *)

type rel_path = string

type parse_result = (Syntax.prog * rel_path) Diag.result

let parse_with mode lexer parse name =
  try
    phase "Parsing" name;
    lexer.Lexing.lex_curr_p <-
      {lexer.Lexing.lex_curr_p with Lexing.pos_fname = name};
    let prog = parse (Lexer.token mode) lexer name in
    dump_prog Flags.dump_parse prog;
    Ok prog
  with
    | Lexer.Error (at, msg) ->
      error at "syntax" msg
    | Parser.Error ->
      error (Lexer.region lexer) "syntax" "unexpected token"

let parse_string s name : parse_result =
  let lexer = Lexing.from_string s in
  let parse = Parser.parse_prog in
  match parse_with Lexer.Normal lexer parse name with
  | Ok prog -> Diag.return (prog, Filename.current_dir_name)
  | Error e -> Error [e]

let parse_file filename : parse_result =
  let ic = open_in filename in
  let lexer = Lexing.from_channel ic in
  let parse = Parser.parse_prog in
  let name = Filename.basename filename in
  let result = parse_with Lexer.Normal lexer parse name in
  close_in ic;
  match result with
  | Ok prog -> Diag.return (prog, filename)
  | Error e -> Error [e]

let parse_files =
  Diag.traverse parse_file

(* Import file name resolution *)

type resolve_result = (Syntax.prog * Resolve_import.S.t) Diag.result

let resolve_prog (prog, base) : resolve_result =
  Diag.map
    (fun libraries -> (prog, libraries))
    (Resolve_import.resolve prog base)

let resolve_progs =
  Diag.traverse resolve_prog


(* Typechecking *)

let infer_prog senv prog
  : (Type.typ * Typing.scope) Diag.result =
  phase "Checking" prog.Source.note;
  let r = Typing.infer_prog senv prog in
  if !Flags.trace && !Flags.verbose then begin
    match r with
    | Ok ((_, scope), _) ->
      print_ce scope.Typing.con_env;
      print_stat_ve scope.Typing.val_env;
      dump_prog Flags.dump_tc prog;
    | Error _ -> ()
  end;
  r

let rec typecheck_progs senv progs : Typing.scope Diag.result =
  match progs with
  | [] -> Diag.return senv
  | p::ps ->
    Diag.bind (infer_prog senv p) (fun (_t, sscope) ->
      let senv' = Typing.adjoin_scope senv sscope in
      typecheck_progs senv' ps
    )

let typecheck_library senv filename prog : Typing.scope Diag.result =
  phase "Checking" prog.Source.note;
  Typing.check_library senv (filename, prog)

(* Definedness checking *)

let defindeness_prog prog : unit Diag.result =
  phase "Definedness" prog.Source.note;
  Definedness.check_prog prog

let defindeness_progs progs : unit Diag.result =
  Diag.traverse_ defindeness_prog progs

(* Imported file loading *)

(*
Loading a file (or string) implies lexing, parsing, resolving imports to
libraries, and typechecking.
The resulting prog is typechecked.
The Typing.scope field in load_result is the accumulated scope.
When we load a declaration (i.e from the REPL), we also care about the type
and the newly added scopes, so these are returned separately.
*)

type load_result =
  (Syntax.libraries * Syntax.prog list * Typing.scope) Diag.result

type load_decl_result =
  (Syntax.libraries * Syntax.prog * Typing.scope * Type.typ * Typing.scope) Diag.result

let chase_imports senv0 imports : (Syntax.libraries * Typing.scope) Diag.result =
  (*
  This function loads and type-checkes the files given in `imports`,
  including any further dependencies.

  The resulting `Syntax.libraries` list is in dependency order. To achieve this,
  the function go below does an depth-first traversal of the import DAG.
  * To detected illegal cycles, pending is a set of filenames that we started
    processing, but did not add yet.
  * To avoid duplicates, i.e. load each file at most once, we check the
    senv.
  * We accumulate the resulting libraries in reverse order, for O(1) appending.
  *)

  let open Resolve_import.S in
  let pending = ref empty in
  let senv = ref senv0 in
  let libraries = ref [] in

  let rec go f =
    if Type.Env.mem f !senv.Typing.lib_env then
      Diag.return ()
    else if mem f !pending then
      Error [{
        Diag.sev = Diag.Error; at = Source.no_region; cat = "import";
        text = Printf.sprintf "file %s must not depend on itself" f
      }]
    else begin
      pending := add f !pending;
      Diag.bind (parse_file f) (fun (prog, base) ->
      Diag.bind (Static.prog prog) (fun () ->
      Diag.bind (Resolve_import.resolve prog base) (fun more_imports ->
      Diag.bind (go_set more_imports) (fun () ->
      Diag.bind (typecheck_library !senv f prog) (fun sscope ->
      Diag.bind (defindeness_prog prog) (fun () ->
      libraries := (f, prog) :: !libraries; (* NB: Conceptually an append *)
      senv := Typing.adjoin_scope !senv sscope;
      pending := remove f !pending;
      Diag.return ()
      ))))))
    end
    and go_set todo = Diag.traverse_ go (elements todo)
  in
  Diag.map (fun () -> (List.rev !libraries, !senv)) (go_set imports)

let load_progs parse senv : load_result =
  Diag.bind parse (fun parsed ->
  Diag.bind (resolve_progs parsed) (fun rs ->
  let progs' = List.map fst rs in
  let libraries =
    List.fold_left Resolve_import.S.union Resolve_import.S.empty
    (List.map snd rs) in
  Diag.bind (chase_imports senv libraries) (fun (libraries, senv') ->
  Diag.bind (typecheck_progs senv' progs') (fun senv'' ->
  Diag.bind (defindeness_progs progs') (fun _ ->
  Diag.return (libraries, progs', senv'')
  )))))

let load_decl parse_one senv : load_decl_result =
  Diag.bind parse_one (fun parsed ->
  Diag.bind (resolve_prog parsed) (fun (prog, libraries) ->
  Diag.bind (chase_imports senv libraries) (fun (libraries, senv') ->
  Diag.bind (infer_prog senv' prog) (fun (t, sscope) ->
  let senv'' = Typing.adjoin_scope senv' sscope in
  Diag.return (libraries, prog, senv'', t, sscope)
  ))))


(* Interpretation (Source) *)

let interpret_prog denv prog : (Value.value * Interpret.scope) option =
  phase "Interpreting" prog.Source.note;
  Interpret.interpret_prog denv prog

let rec interpret_libraries denv libraries : Interpret.scope =
  match libraries with
  | [] -> denv
  | (f, p)::libs ->
    phase "Interpreting" p.Source.note;
    let dscope = Interpret.interpret_library denv (f, p) in
    let denv' = Interpret.adjoin_scope denv dscope in
    interpret_libraries denv' libs

let rec interpret_progs denv progs : Interpret.scope option =
  match progs with
  | [] -> Some denv
  | p::ps ->
    match interpret_prog denv p with
    | Some (_v, dscope) ->
      let denv' = Interpret.adjoin_scope denv dscope in
      interpret_progs denv' ps
    | None -> None

let interpret_files (senv0, denv0) files : (Typing.scope * Interpret.scope) option =
  Lib.Option.bind
    (Diag.flush_messages (load_progs (parse_files files) senv0))
    (fun (libraries, progs, senv1) ->
      let denv1 = interpret_libraries denv0 libraries in
      match interpret_progs denv1 progs with
      | None -> None
      | Some denv2 -> Some (senv1, denv2)
    )


(* Prelude *)

let prelude_name = "prelude"

let prelude_error phase (msgs : Diag.messages) =
  Printf.eprintf "%s prelude failed\n" phase;
  Diag.print_messages msgs;
  exit 1

let typecheck_prelude () : Syntax.prog * stat_env =
  let lexer = Lexing.from_string Prelude.prelude in
  let parse = Parser.parse_prog in
  match parse_with Lexer.Privileged lexer parse prelude_name with
  | Error e -> prelude_error "parsing" [e]
  | Ok prog ->
    let senv0 = Typing.empty_scope  in
    match infer_prog senv0 prog with
    | Error es -> prelude_error "checking" es
    | Ok ((_t, sscope), msgs) ->
      let senv1 = Typing.adjoin_scope senv0 sscope in
      prog, senv1

let prelude, initial_stat_env = typecheck_prelude ()

let run_prelude () : dyn_env =
  match interpret_prog Interpret.empty_scope prelude with
  | None -> prelude_error "initializing" []
  | Some (_v, dscope) ->
    Interpret.adjoin_scope Interpret.empty_scope dscope

let initial_dyn_env = run_prelude ()

let initial_env = (initial_stat_env, initial_dyn_env)


(* Only checking *)

type check_result = unit Diag.result

let check_files files : check_result =
  Diag.map ignore (load_progs (parse_files files) initial_stat_env)

let check_string s name : check_result =
  Diag.map ignore (load_decl (parse_string s name) initial_stat_env)


(* Running *)

let run_files files : unit option =
  Lib.Option.map ignore (interpret_files initial_env files)


(* Interactively *)

let continuing = ref false

let lexer_stdin buf len =
  let prompt = if !continuing then "  " else "> " in
  printf "%s" prompt; flush_all ();
  continuing := true;
  let rec loop i =
    if i = len then i else
    let ch = input_char stdin in
    Bytes.set buf i ch;
    if ch = '\n' then i + 1 else loop (i + 1)
  in loop 0

let parse_lexer lexer : parse_result =
  let open Lexing in
  if lexer.lex_curr_pos >= lexer.lex_buffer_len - 1 then continuing := false;
  match parse_with Lexer.Normal lexer Parser.parse_prog_interactive "stdin" with
  | Error e ->
    Lexing.flush_input lexer;
    (* Reset beginning-of-line, too, to sync consecutive positions. *)
    lexer.lex_curr_p <- {lexer.lex_curr_p with pos_bol = 0};
    Error [e]
  | Ok prog -> Diag.return (prog, Filename.current_dir_name)

let is_exp dec = match dec.Source.it with Syntax.ExpD _ -> true | _ -> false

let output_scope (senv, _) t v sscope dscope =
  print_scope senv sscope dscope.Interpret.val_env;
  if v <> Value.unit then print_val senv v t

let run_stdin lexer (senv, denv) : env option =
  match load_decl (parse_lexer lexer) senv with
  | Error msgs ->
    Diag.print_messages msgs;
    if !Flags.verbose then printf "\n";
    None
  | Ok ((libraries, prog, senv', t, sscope), msgs) ->
    Diag.print_messages msgs;
    let denv' = interpret_libraries denv libraries in
    match interpret_prog denv' prog with
    | None ->
      if !Flags.verbose then printf "\n";
      None
    | Some (v, dscope) ->
      phase "Finished" "stdin";
      let denv' = Interpret.adjoin_scope denv dscope in
      let env' = (senv', denv') in
      (* TBR: hack *)
      let t', v' =
        if prog.Source.it <> [] && is_exp (Lib.List.last prog.Source.it)
        then t, v
        else Type.unit, Value.unit
      in
      output_scope env' t' v' sscope dscope;
      if !Flags.verbose then printf "\n";
      Some env'

let run_files_and_stdin files =
  let lexer = Lexing.from_function lexer_stdin in
  Lib.Option.bind (interpret_files initial_env files) (fun env ->
    let rec loop env = loop (Lib.Option.get (run_stdin lexer env) env) in
    try loop env with End_of_file ->
      printf "\n%!";
      Some ()
  )


(* IR transforms *)

let transform transform_name trans env prog name =
  phase transform_name name;
  let prog_ir' : Ir.prog = trans env prog in
  dump_ir Flags.dump_lowering prog_ir';
  if !Flags.check_ir then Check_ir.check_prog env transform_name prog_ir';
  prog_ir'

let transform_if transform_name trans flag env prog name =
  if flag then transform transform_name trans env prog name
  else prog

let desugar env lib_env libraries progs name =
  phase "Desugaring" name;
  let prog_ir' : Ir.prog = Desugar.transform_graph lib_env libraries progs in
  dump_ir Flags.dump_lowering prog_ir';
  if !Flags.check_ir then Check_ir.check_prog env "Desugaring" prog_ir';
  prog_ir'

let await_lowering =
  transform_if "Await Lowering" (fun _ -> Await.transform)

let async_lowering =
  transform_if "Async Lowering" Async.transform

let serialization =
  transform_if "Synthesizing serialization code" Serialization.transform

let tailcall_optimization =
  transform_if "Tailcall optimization" (fun _ -> Tailcall.transform)

let show_translation =
  transform_if "Translate show" Show.transform


(* Compilation *)

let load_as_rts () =

  let load_file f =
    let ic = open_in f in
    let n = in_channel_length ic in
    let s = Bytes.create n in
    really_input ic s 0 n;
    close_in ic;
    Bytes.to_string s in

  (*
  The RTS can be found via environment (in particular when built via nix),
  or relative to the directory of the invoked asc (when developing)
  *)
  let wasm_filename =
    match Sys.getenv_opt "ASC_RTS" with
    | Some filename -> filename
    | None -> Filename.(concat (dirname Sys.argv.(0)) "../rts/as-rts.wasm") in
  let wasm = load_file wasm_filename in
  CustomModuleDecode.decode "rts.wasm" wasm

type compile_mode = Compile.mode = WasmMode | DfinityMode
type compile_result = CustomModule.extended_module Diag.result

let name_progs progs =
  if progs = []
  then "empty"
  else (Lib.List.last progs).Source.note

let lower_prog senv lib_env libraries progs name =
  let prog_ir = desugar senv lib_env libraries progs name in
  let prog_ir = await_lowering !Flags.await_lowering initial_stat_env prog_ir name in
  let prog_ir = async_lowering !Flags.async_lowering initial_stat_env prog_ir name in
  let prog_ir = serialization !Flags.await_lowering initial_stat_env prog_ir name in
  let prog_ir = tailcall_optimization true initial_stat_env prog_ir name in
  let prog_ir = show_translation true initial_stat_env prog_ir name in
  prog_ir

let compile_prog mode do_link lib_env libraries progs : CustomModule.extended_module =
  let prelude_ir = Desugar.transform prelude in
  let name = name_progs progs in
  let prog_ir = lower_prog initial_stat_env lib_env libraries progs name in
  phase "Compiling" name;
  let rts = if do_link then Some (load_as_rts ()) else None in
<<<<<<< HEAD
  let module_ = Compile.compile mode name rts prelude_ir [prog_ir] in
  Diag.return module_

let compile_files mode do_link files : compile_result =
  match load_progs (parse_files files) initial_stat_env with
  | Error msgs -> Error msgs
  | Ok ((libraries, progs, senv), msgs) ->
    Diag.print_messages msgs;
    let result = compile_prog mode do_link senv.Typing.lib_env libraries progs in
    Lib.Result.map (fun (module_, _) -> (module_, msgs)) result

let compile_string mode s name : compile_result =
  match load_decl (parse_string s name) initial_stat_env with
  | Error msgs -> Error msgs
  | Ok ((libraries, prog, senv, _t, _sscope), msgs) ->
    Diag.print_messages msgs;
    let result = compile_prog mode false senv.Typing.lib_env libraries [prog] in
    Lib.Result.map (fun (module_, _) -> (module_, msgs)) result

=======
  Compile.compile mode name rts prelude_ir [prog_ir]

let compile_files mode do_link files : compile_result =
  Diag.bind (load_progs (parse_files files) initial_stat_env)
    (fun (libraries, progs, senv) ->
    Diag.return (compile_prog mode do_link senv.Typing.lib_env libraries progs))

let compile_string mode s name : compile_result =
  Diag.bind (load_decl (parse_string s name) initial_stat_env)
    (fun (libraries, prog, senv, _t, _sscope) ->
    Diag.return (compile_prog mode false senv.Typing.lib_env libraries [prog]))
>>>>>>> 16e65d95

(* Interpretation (IR) *)

let interpret_ir_prog inp_env libraries progs =
  let prelude_ir = Desugar.transform prelude in
  let name = name_progs progs in
  let prog_ir = lower_prog initial_stat_env inp_env libraries progs name in
  phase "Interpreting" name;
  let denv0 = Interpret_ir.empty_scope in
  let dscope = Interpret_ir.interpret_prog denv0 prelude_ir in
  let denv1 = Interpret_ir.adjoin_scope denv0 dscope in
  let _ = Interpret_ir.interpret_prog denv1 prog_ir in
  ()

let interpret_ir_files files =
  Lib.Option.map
    (fun (libraries, progs, senv) -> interpret_ir_prog senv.Typing.lib_env libraries progs)
    (Diag.flush_messages (load_progs (parse_files files) initial_stat_env))<|MERGE_RESOLUTION|>--- conflicted
+++ resolved
@@ -470,27 +470,6 @@
   let prog_ir = lower_prog initial_stat_env lib_env libraries progs name in
   phase "Compiling" name;
   let rts = if do_link then Some (load_as_rts ()) else None in
-<<<<<<< HEAD
-  let module_ = Compile.compile mode name rts prelude_ir [prog_ir] in
-  Diag.return module_
-
-let compile_files mode do_link files : compile_result =
-  match load_progs (parse_files files) initial_stat_env with
-  | Error msgs -> Error msgs
-  | Ok ((libraries, progs, senv), msgs) ->
-    Diag.print_messages msgs;
-    let result = compile_prog mode do_link senv.Typing.lib_env libraries progs in
-    Lib.Result.map (fun (module_, _) -> (module_, msgs)) result
-
-let compile_string mode s name : compile_result =
-  match load_decl (parse_string s name) initial_stat_env with
-  | Error msgs -> Error msgs
-  | Ok ((libraries, prog, senv, _t, _sscope), msgs) ->
-    Diag.print_messages msgs;
-    let result = compile_prog mode false senv.Typing.lib_env libraries [prog] in
-    Lib.Result.map (fun (module_, _) -> (module_, msgs)) result
-
-=======
   Compile.compile mode name rts prelude_ir [prog_ir]
 
 let compile_files mode do_link files : compile_result =
@@ -502,7 +481,6 @@
   Diag.bind (load_decl (parse_string s name) initial_stat_env)
     (fun (libraries, prog, senv, _t, _sscope) ->
     Diag.return (compile_prog mode false senv.Typing.lib_env libraries [prog]))
->>>>>>> 16e65d95
 
 (* Interpretation (IR) *)
 
