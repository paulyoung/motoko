open Printf

type stat_env = Typing.env
type dyn_env = Interpret.env
type env = stat_env * dyn_env


(* Diagnostics *)

let phase heading name =
  if !Flags.verbose then printf "-- %s %s:\n%!" heading name

let error at category msg =
  eprintf "%s: %s error, %s\n%!" (Source.string_of_region at) category msg


let print_ce =
  Con.Env.iter (fun c k ->
    let eq, params, typ = Type.strings_of_kind k in
    printf "type %s%s %s %s\n" (Con.to_string c) params eq typ
  )

let print_stat_ve =
  Type.Env.iter (fun x t ->
    let t' = Type.as_immut t in
    printf "%s %s : %s\n"
      (if t == t' then "let" else "var") x (Type.string_of_typ t')
  )

let print_dyn_ve senv =
  Value.Env.iter (fun x d ->
    let t = Type.Env.find x senv.Typing.vals in
    let t' = Type.as_immut t in
    printf "%s %s : %s = %s\n"
      (if t == t' then "let" else "var") x
      (Type.string_of_typ t') (Value.string_of_def d)
  )

let eprint_dyn_ve_untyped =
  Value.Env.iter (fun x d ->
    eprintf "%s = %s\n%!" x (Value.string_of_def d)
  )

let print_scope senv (sve, te, ce) dve =
  print_ce ce;
  print_dyn_ve senv dve

let print_val _senv v t =
  printf "%s : %s\n" (Value.string_of_val v) (Type.string_of_typ t)


(* Parsing *)

type parse_result = Syntax.prog

let parse_with lexer parser name : parse_result option =
  try
    (*phase "Parsing" name;*)
    lexer.Lexing.lex_curr_p <-
      {lexer.Lexing.lex_curr_p with Lexing.pos_fname = name};
    Some (parser Lexer.token lexer)
  with
    | Lexer.Error (at, msg) -> error at "syntax" msg; None
    | Parser.Error ->
      error (Lexer.region lexer) "syntax" "unexpected token"; None

let parse_string s name =
  let lexer = Lexing.from_string s in
  let parser = Parser.parse_prog in
  parse_with lexer parser name

let parse_file filename =
  let ic = open_in filename in
  let lexer = Lexing.from_channel ic in
  let parser = Parser.parse_prog in
  let result = parse_with lexer parser filename in
  close_in ic;
  result

let parse_files filenames =
  let open Source in
  let rec loop progs = function
    | [] -> Some (List.concat (List.rev progs) @@ no_region)
    | filename::filenames' ->
      match parse_file filename with
      | None -> None
      | Some prog -> loop (prog.it::progs) filenames'
  in loop [] filenames


(* Checking *)

type check_result = Syntax.prog * Type.typ * Typing.scope

let check_prog infer senv name prog : (Type.typ * Typing.scope) option =
  try
    phase "Checking" name;
    let t, ((ve, te, ce) as scope) = infer senv prog in
    if !Flags.trace then begin
      print_ce ce;
      print_stat_ve ve
    end;
    Some (t, scope)
  with Typing.Error (at, msg) ->
    error at "type" msg; None

let check_with parse infer senv name : check_result option =
  match parse name with
  | None -> None
  | Some prog ->
    match check_prog infer senv name prog with
    | None -> None
    | Some (t, scope) -> Some (prog, t, scope)

let infer_prog_unit senv prog = Type.unit, Typing.check_prog senv prog

let check_string senv s = check_with (parse_string s) Typing.infer_prog senv
let check_file senv n = check_with parse_file infer_prog_unit senv n
let check_files senv = function
  | [n] -> check_file senv n
  | ns -> check_with (fun _n -> parse_files ns) infer_prog_unit senv "all"


(* Interpretation *)

type interpret_result =
  Syntax.prog * Type.typ * Value.value * Typing.scope * Interpret.scope

let interpret_prog denv name prog : (Value.value * Interpret.scope) option =
  try
    phase "Interpreting" name;
    let vo, scope = Interpret.interpret_prog denv prog in
    match vo with
    | None -> None
    | Some v -> Some (v, scope)
  with exn ->
    (* For debugging, should never happen. *)
    error (Interpret.get_last_region ()) "fatal" (Printexc.to_string exn);
    eprintf "\nLast environment:\n%!";
    eprint_dyn_ve_untyped Interpret.((get_last_env ()).vals);
    eprintf "\n";
    Printexc.print_backtrace stderr;
    eprintf "%!";
    None

let interpret_with check (senv, denv) name : interpret_result option =
  match check senv name with
  | None -> None
  | Some (prog, t, sscope) ->
    match interpret_prog denv name prog with
    | None -> None
    | Some (v, dscope) -> Some (prog, t, v, sscope, dscope)

let interpret_string env s =
  interpret_with (fun senv name -> check_string senv s name) env
let interpret_file env n = interpret_with check_file env n
let interpret_files env = function
  | [n] -> interpret_file env n
  | ns -> interpret_with (fun senv _name -> check_files senv ns) env "all"


(* Running *)

type run_result = env

let output_dscope (senv, _) t v sscope dscope =
  if !Flags.trace then print_dyn_ve senv dscope

let output_scope (senv, _) t v sscope dscope =
  print_scope senv sscope dscope;
  if v <> Value.unit then print_val senv v t


let run_with interpret output ((senv, denv) as env) name : run_result option =
  let result = interpret env name in
  let env' =
    match result with
    | None ->
      phase "Aborted" name;
      None
    | Some (_prog, t, v, sscope, dscope) ->
      phase "Finished" name;
      let senv' = Typing.adjoin senv sscope in
      let denv' = Interpret.adjoin denv dscope in
      let env' = (senv', denv') in
      output env' t v sscope dscope;
      Some env'
  in
  if !Flags.verbose then printf "\n";
  env'

let run_string env s =
  run_with (fun env name -> interpret_string env s name) output_dscope env
let run_file env n = run_with interpret_file output_dscope env n
let run_files env = function
  | [n] -> run_file env n
  | ns ->
    run_with (fun env _name -> interpret_files env ns) output_dscope env "all"


(* Compilation *)

type compile_result = Wasm.Ast.module_ * Typing.scope

let prelude = ref []

let compile_prog name prog : Wasm.Ast.module_ =
  phase "Compiling" name;
  Compile.compile [prog]

let compile_with check senv name : compile_result option =
  match check senv name with
  | None -> None
  | Some (prog, t, scope) ->
    let open Source in
    let open Syntax in
    let (@?) it at = {it; at; note = empty_typ_note} in
    let block = ExpD (BlockE prog.it @? prog.at) @? prog.at in
    let prog' = (!prelude @ [block]) @@ prog.at in
    let module_ = compile_prog name prog' in
    Some (module_, scope)

let compile_string senv s =
  compile_with (fun senv name -> check_string senv s name) senv
let compile_file senv n = compile_with check_file senv n
let compile_files senv = function
  | [n] -> compile_file senv n
  | ns -> compile_with (fun env _name -> check_files senv ns) senv "all" 


(* Interactively *)

let continuing = ref false

let lexer_stdin buf len =
  let prompt = if !continuing then "  " else "> " in
  printf "%s" prompt; flush_all ();
  continuing := true;
  let rec loop i =
    if i = len then i else
    let ch = input_char stdin in
    Bytes.set buf i ch;
    if ch = '\n' then i + 1 else loop (i + 1)
  in loop 0

let parse_lexer lexer name =
  let open Lexing in
  if lexer.lex_curr_pos >= lexer.lex_buffer_len - 1 then continuing := false;
  match parse_with lexer Parser.parse_prog_interactive name with
  | None ->
    Lexing.flush_input lexer;
    (* Reset beginning-of-line, too, to sync consecutive positions. *)
    lexer.lex_curr_p <- {lexer.lex_curr_p with pos_bol = 0};
    None
  | some -> some

let check_lexer senv lexer = check_with (parse_lexer lexer) Typing.infer_prog senv
let interpret_lexer env lexer =
  interpret_with (fun senv name -> check_lexer senv lexer name) env
let run_lexer env lexer =
  run_with (fun env name -> interpret_lexer env lexer name) output_scope env

let run_stdin env =
  let lexer = Lexing.from_function lexer_stdin in
  let rec loop env = loop (Lib.Option.get (run_lexer env lexer "stdin") env) in
  try loop env with End_of_file ->
    printf "\n%!"


(* Prelude *)

let init () =
<<<<<<< HEAD
  let empty_env = (Typing.empty_env, Interpret.empty_env) in
  Flags.privileged := true;
  let prel_source =
    if !Flags.dfinity_mode
    then Prelude.dfinity_prelude
    else Prelude.prelude in
  match run_string empty_env prel_source "prelude" with
  | None ->
    error Source.no_region "fatal" "initializing prelude failed";
    exit 1
  | Some env ->
    let prog, _, _ =
      Lib.Option.value (check_string Typing.empty_env Prelude.prelude "prelude") in
    prelude := prog.Source.it;
=======
  try
    Flags.privileged := true;
    let prog, _t, sscope = Lib.Option.value
      (check_string Typing.empty_env Prelude.prelude "prelude") in
    let _v, dscope = Lib.Option.value
      (interpret_prog Interpret.empty_env "prelude" prog) in
>>>>>>> 4d19c718
    Flags.privileged := false;
    prelude := prog.Source.it;
    Typing.adjoin Typing.empty_env sscope,
      Interpret.adjoin Interpret.empty_env dscope
  with Not_found ->
    error Source.no_region "fatal" "initializing prelude failed";
    exit 1<|MERGE_RESOLUTION|>--- conflicted
+++ resolved
@@ -270,29 +270,16 @@
 (* Prelude *)
 
 let init () =
-<<<<<<< HEAD
-  let empty_env = (Typing.empty_env, Interpret.empty_env) in
-  Flags.privileged := true;
-  let prel_source =
-    if !Flags.dfinity_mode
-    then Prelude.dfinity_prelude
-    else Prelude.prelude in
-  match run_string empty_env prel_source "prelude" with
-  | None ->
-    error Source.no_region "fatal" "initializing prelude failed";
-    exit 1
-  | Some env ->
-    let prog, _, _ =
-      Lib.Option.value (check_string Typing.empty_env Prelude.prelude "prelude") in
-    prelude := prog.Source.it;
-=======
   try
     Flags.privileged := true;
+    let prel_source =
+      if !Flags.dfinity_mode
+      then Prelude.dfinity_prelude
+      else Prelude.prelude in
     let prog, _t, sscope = Lib.Option.value
-      (check_string Typing.empty_env Prelude.prelude "prelude") in
+      (check_string Typing.empty_env prel_source "prelude") in
     let _v, dscope = Lib.Option.value
       (interpret_prog Interpret.empty_env "prelude" prog) in
->>>>>>> 4d19c718
     Flags.privileged := false;
     prelude := prog.Source.it;
     Typing.adjoin Typing.empty_env sscope,
