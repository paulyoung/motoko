--- conflicted
+++ resolved
@@ -1,12 +1,6 @@
-<<<<<<< HEAD
-let interactive = ref true
-let compile     = ref false
-let trace       = ref false
-let debug       = ref false
-=======
 let privileged = ref false
+let compile = ref false
 let interactive = ref false
 let trace = ref false
 let verbose = ref false
->>>>>>> 5bae3404
 let print_depth = ref 2