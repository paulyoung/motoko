(* Representation *)

type lab = string
type var = string

type control = Returns | Promises (* Returns a computed value or immediate promise *)
type sharing = Local | Sharable
type obj_sort = Object of sharing | Actor
type eff = Triv | Await

type prim =
  | Null
  | Bool
  | Nat
  | Int
  | Word8
  | Word16
  | Word32
  | Word64
  | Float
  | Char
  | Text

type t = typ
and typ =
  | Var of var * int                          (* variable *)
  | Con of con * typ list                     (* constructor *)
  | Prim of prim                              (* primitive *)
  | Obj of obj_sort * field list              (* object *)
  | Array of typ                              (* array *)
  | Opt of typ                                (* option *)
  | Tup of typ list                           (* tuple *)
  | Func of sharing * control * bind list * typ list * typ list  (* function *)
  | Async of typ                              (* future *)
  | Mut of typ                                (* mutable type *)
  | Shared                                    (* sharable *)
  | Any                                       (* top *)
  | Non                                       (* bottom *)
  | Pre                                       (* pre-type *)

<<<<<<< HEAD
and bind = {var : var; bound : typ}
and field = {lab : lab; typ : typ}
=======
and con = kind Con.t

and bind = {var : string; bound : typ}
and field = {name : string; typ : typ}
>>>>>>> 99f2a8d7

and kind =
  | Def of bind list * typ
  | Abs of bind list * typ

and con = kind ref Con.t


(* Constructors *)

<<<<<<< HEAD
module Con =
struct
  include Con

  let fresh v k = Con.fresh v (ref k)
  let clone c k = Con.clone c (ref k)

  let kind c = !(Con.kind c)
  let modify_kind c f = Con.kind c := f !(Con.kind c)
  let set_kind c k =
    match !(Con.kind c) with
    | Abs (_, Pre) -> Con.kind c := k
    | _ -> raise (Invalid_argument "set_kind")

  module Set =
  struct
    include Set.Make(struct type t = con let compare = Con.compare end)
=======
let set_kind c k = match Con.kind c with
  | Abs (_, Pre) -> Con.unsafe_set_kind c k
  | _ -> raise (Invalid_argument "set_kind")
>>>>>>> 99f2a8d7

    exception Clash of elt

    let disjoint_add e set =
      if mem e set then raise (Clash e)
      else add e set
    let disjoint_union set1 set2 =
      fold (fun e s -> disjoint_add e s) set2 set1
  end

  module Env = Env.Make(struct type t = con let compare = Con.compare end)
end


(* Short-hands *)

let unit = Tup []
let bool = Prim Bool
let nat = Prim Nat
let int = Prim Int

let prim = function
  | "Null" -> Null
  | "Bool" -> Bool
  | "Nat" -> Nat
  | "Int" -> Int
  | "Word8" -> Word8
  | "Word16" -> Word16
  | "Word32" -> Word32
  | "Word64" -> Word64
  | "Float" -> Float
  | "Char" -> Char
  | "Text" -> Text
  | _ -> raise (Invalid_argument "Type.prim")

let seq = function [t] -> t | ts -> Tup ts

let compare_field {lab = l1; _} {lab = l2; _} = compare l1 l2

let iter_obj t =
  Obj (Object Local,
    [{lab = "next"; typ = Func (Local, Returns, [], [], [Opt t])}])

let array_obj t =
  let immut t =
    [ {lab = "get";  typ = Func (Local, Returns, [], [Prim Nat], [t])};
      {lab = "len";  typ = Func (Local, Returns, [], [], [Prim Nat])};
      {lab = "keys"; typ = Func (Local, Returns, [], [], [iter_obj (Prim Nat)])};
      {lab = "vals"; typ = Func (Local, Returns, [], [], [iter_obj t])};
    ] in
  let mut t = immut t @
    [ {lab = "set"; typ = Func (Local, Returns, [], [Prim Nat; t], [])} ] in
  match t with
  | Mut t' -> Obj (Object Local, List.sort compare_field (mut t'))
  | t -> Obj (Object Local, List.sort compare_field (immut t))


(* Shifting *)

let rec shift i n t =
  match t with
  | Prim _ -> t
  | Var (s, j) -> Var (s, if j < i then j else j + n)
  | Con (c, ts) -> Con (c, List.map (shift i n) ts)
  | Array t -> Array (shift i n t)
  | Tup ts -> Tup (List.map (shift i n) ts)
  | Func (s, c, tbs, ts1, ts2) ->
    let i' = i + List.length tbs in
    Func (s, c, List.map (shift_bind i' n) tbs, List.map (shift i' n) ts1, List.map (shift i' n) ts2)
  | Opt t -> Opt (shift i n t)
  | Async t -> Async (shift i n t)
  | Obj (s, fs) -> Obj (s, List.map (shift_field n i) fs)
  | Mut t -> Mut (shift i n t)
  | Shared -> Shared
  | Any -> Any
  | Non -> Non
  | Pre -> Pre

and shift_bind i n {var; bound} =
  {var; bound = shift i n bound}

and shift_field i n {lab; typ} =
  {lab; typ = shift i n typ}


(* First-order substitution *)

let rec subst sigma t =
  if sigma = Con.Env.empty then t else
  match t with
  | Prim _
  | Var _ -> t
  | Con (c, ts) ->
    (match Con.Env.find_opt c sigma with
    | Some t -> assert (List.length ts = 0); t
    | None -> Con (c, List.map (subst sigma) ts)
    )
  | Array t -> Array (subst sigma t)
  | Tup ts -> Tup (List.map (subst sigma) ts)
  | Func (s, c, tbs, ts1, ts2) ->
    let sigma' = Con.Env.map (shift 0 (List.length tbs)) sigma in
    Func (s, c, List.map (subst_bind sigma') tbs,
          List.map (subst sigma') ts1, List.map (subst sigma') ts2)
  | Opt t -> Opt (subst sigma t)
  | Async t -> Async (subst sigma t)
  | Obj (s, fs) -> Obj (s, List.map (subst_field sigma) fs)
  | Mut t -> Mut (subst sigma t)
  | Shared -> Shared
  | Any -> Any
  | Non -> Non
  | Pre -> Pre

and subst_bind sigma {var; bound} =
  {var; bound = subst sigma bound}

and subst_field sigma {lab; typ} =
  {lab; typ = subst sigma typ}


(* Handling binders *)

let close cs t =
  if cs = [] then t else
  let ts = List.mapi (fun i c -> Var (Con.name c, i)) cs in
  let sigma = List.fold_right2 Con.Env.add cs ts Con.Env.empty in
  subst sigma t

let close_binds cs tbs =
  if cs = [] then tbs else
  List.map (fun {var; bound} -> {var; bound = close cs bound}) tbs


let rec open' i ts t =
  match t with
  | Prim _ -> t
  | Var (_, j) -> if j < i then t else List.nth ts (j - i)
  | Con (c, ts') -> Con (c, List.map (open' i ts) ts')
  | Array t -> Array (open' i ts t)
  | Tup ts' -> Tup (List.map (open' i ts) ts')
  | Func (s, c, tbs, ts1, ts2) ->
    let i' = i + List.length tbs in
    Func (s, c, List.map (open_bind i' ts) tbs, List.map (open' i' ts) ts1, List.map (open' i' ts) ts2)
  | Opt t -> Opt (open' i ts t)
  | Async t -> Async (open' i ts t)
  | Obj (s, fs) -> Obj (s, List.map (open_field i ts) fs)
  | Mut t -> Mut (open' i ts t)
  | Shared -> Shared
  | Any -> Any
  | Non -> Non
  | Pre -> Pre

and open_bind i ts {var; bound} =
  {var; bound = open' i ts bound}

and open_field i ts {lab; typ} =
  {lab; typ = open' i ts typ}

let open_ ts t =
  if ts = [] then t else
  open' 0 ts t

let open_binds tbs =
  if tbs = [] then [] else
  let cs = List.map (fun {var; _} -> Con.fresh var (Abs ([], Pre))) tbs in
<<<<<<< HEAD
  let ts = List.map (fun c -> Con (c, [])) cs in
  let ks = List.map (fun {bound; _} -> Abs ([], open_ ts bound)) tbs in
  List.iter2 (fun c k -> Con.set_kind c k) cs ks;
=======
  let ts = List.map (fun con -> Con (con, [])) cs in
  let ks = List.map (fun {bound; _} -> Abs ([], open_ ts bound)) tbs in
  List.iter2 (fun c k -> set_kind c k) cs ks;
>>>>>>> 99f2a8d7
  ts


(* Normalization and Classification *)

let reduce tbs t ts =
  assert (List.length ts = List.length tbs);
  open_ ts t

let rec normalize = function
  | Con (con, ts) as t ->
    (match Con.kind con with
    | Def (tbs, t) -> normalize (reduce tbs t ts)
    | _ -> t
    )
  | Mut t -> Mut (normalize t)
  | t -> t

let rec promote = function
  | Con (con, ts) ->
    let Def (tbs, t) | Abs (tbs, t) = Con.kind con
    in promote (reduce tbs t ts)
  | t -> t


(* Projections *)

let is_prim p = function Prim p' -> p = p' | _ -> false
let is_obj = function Obj _ -> true | _ -> false
let is_array = function Array _ -> true | _ -> false
let is_opt = function Opt _ -> true | _ -> false
let is_tup = function Tup _ -> true | _ -> false
let is_unit = function Tup [] -> true | _ -> false
let is_pair = function Tup [_; _] -> true | _ -> false
let is_func = function Func _ -> true | _ -> false
let is_async = function Async _ -> true | _ -> false
let is_mut = function Mut _ -> true | _ -> false

let invalid s = raise (Invalid_argument ("Type." ^ s))

let as_prim p = function Prim p' when p = p' -> () | _ -> invalid "as_prim"
let as_obj = function Obj (s, tfs) -> s, tfs | _ -> invalid "as_obj"
let as_array = function Array t -> t | _ -> invalid "as_array"
let as_opt = function Opt t -> t | _ -> invalid "as_opt"
let as_tup = function Tup ts -> ts | _ -> invalid "as_tup"
let as_unit = function Tup [] -> () | _ -> invalid "as_unit"
let as_pair = function Tup [t1; t2] -> t1, t2 | _ -> invalid "as_pair"
let as_func = function Func (s, c, tbs, ts1, ts2) -> s, c, tbs, ts1, ts2 | _ -> invalid "as_func"
let as_async = function Async t -> t | _ -> invalid "as_async"
let as_mut = function Mut t -> t | _ -> invalid "as_mut"
let as_immut = function Mut t -> t | t -> t

let as_seq = function Tup ts -> ts | t -> [t]

let as_prim_sub p t = match promote t with
  | Prim p' when p = p' -> ()
  | Non -> ()
  | _ -> invalid "as_prim_sub"
let rec as_obj_sub lab t = match promote t with
  | Obj (s, tfs) -> s, tfs
  | Array t -> as_obj_sub lab (array_obj t)
  | Non -> Object Sharable, [{lab; typ = Non}]
  | _ -> invalid "as_obj_sub"
let as_array_sub t = match promote t with
  | Array t -> t
  | Non -> Non
  | _ -> invalid "as_array_sub"
let as_opt_sub t = match promote t with
  | Opt t -> t
  | _ -> invalid "as_opt_sub"
let as_tup_sub n t = match promote t with
  | Tup ts -> ts
  | Non -> Lib.List.make n Non
  | _ -> invalid "as_tup_sub"
let as_unit_sub t = match promote t with
  | Tup []
  | Non -> ()
  | _ -> invalid "as_unit_sub"
let as_pair_sub t = match promote t with
  | Tup [t1; t2] -> t1, t2
  | Non -> Non, Non
  | _ -> invalid "as_pair_sub"
let as_func_sub n t = match promote t with
  | Func (_, _, tbs, ts1, ts2) -> tbs, seq ts1,  seq ts2
  | Non -> Lib.List.make n {var = "X"; bound = Any}, Any, Non
  | _ -> invalid "as_func_sub"
let as_mono_func_sub t = match promote t with
  | Func (_, _, [], ts1, ts2) -> seq ts1, seq ts2
  | Non -> Any, Non
  | _ -> invalid "as_func_sub"
let as_async_sub t = match promote t with
  | Async t -> t
  | Non -> Non
  | _ -> invalid "as_async_sub"


let lookup_field lab' tfs =
  match List.find_opt (fun {lab; _} -> lab = lab') tfs with
  | Some {typ = t; _} -> t
  | None -> invalid "lookup_field"


(* Span *)

let rec span = function
  | Var _ | Pre -> assert false
  | Con _ as t -> span (promote t)
  | Prim Null -> Some 1
  | Prim Bool -> Some 2
  | Prim (Nat | Int | Float | Text) -> None
  | Prim Word8 -> Some 0x100
  | Prim Word16 -> Some 0x10000
  | Prim (Word32 | Word64 | Char) -> None  (* for all practical purpuses *)
  | Obj _ | Tup _ | Async _ -> Some 1
  | Array _ | Func _ | Shared | Any -> None
  | Opt _ -> Some 2
  | Mut t -> span t
  | Non -> Some 0


(* Avoiding local constructors *)

exception Unavoidable of con

let rec avoid' cons = function
  | (Prim _ | Var _ | Any | Non | Shared | Pre) as t -> t
  | Con (c, ts) ->
<<<<<<< HEAD
    if Con.Set.mem c cons
=======
    if ConSet.mem c cons
>>>>>>> 99f2a8d7
    then match Con.kind c with
      | Abs _ -> raise (Unavoidable c)
      | Def (tbs, t) -> avoid' cons (reduce tbs t ts)
    else
      begin try
        Con (c, List.map (avoid' cons) ts)
      with Unavoidable d ->
<<<<<<< HEAD
        match Con.kind c with
=======
        begin match Con.kind c with
>>>>>>> 99f2a8d7
        | Def (tbs, t) -> avoid' cons (reduce tbs t ts)
        | Abs _ -> raise (Unavoidable d)
      end
  | Array t -> Array (avoid' cons t)
  | Tup ts -> Tup (List.map (avoid' cons) ts)
  | Func (s, c, tbs, ts1, ts2) ->
    Func (s,
          c,
          List.map (avoid_bind cons) tbs,
          List.map (avoid' cons) ts1, List.map (avoid' cons) ts2)
  | Opt t -> Opt (avoid' cons t)
  | Async t -> Async (avoid' cons t)
  | Obj (s, fs) -> Obj (s, List.map (avoid_field cons) fs)
  | Mut t -> Mut (avoid' cons t)

and avoid_bind cons {var; bound} =
  {var; bound = avoid' cons bound}

and avoid_field cons {lab; typ} =
  {lab; typ = avoid' cons typ}

let avoid cons t =
  if cons = Con.Set.empty then t else
  avoid' cons t


(* Equivalence & Subtyping *)

module S = Set.Make (struct type t = typ * typ let compare = compare end)

let rel_list p rel eq xs1 xs2 =
  try List.for_all2 (p rel eq) xs1 xs2 with Invalid_argument _ -> false

let str = ref (fun _ -> failwith "")
let rec rel_typ rel eq t1 t2 =
(*Printf.printf "[sub] %s == %s\n%!" (!str t1) (!str t2);*)
  t1 == t2 || S.mem (t1, t2) !rel || begin
  rel := S.add (t1, t2) !rel;
  match t1, t2 with
  | Any, Any ->
    true
  | _, Any when rel != eq ->
    true
  | Non, Non ->
    true
  | Non, _ when rel != eq ->
    true
  | Con (con1, ts1), Con (con2, ts2) ->
    (match Con.kind con1, Con.kind con2 with
    | Def (tbs, t), _ -> (* TBR this may fail to terminate *)
      rel_typ rel eq (open_ ts1 t) t2
    | _, Def (tbs, t) -> (* TBR this may fail to terminate *)
      rel_typ rel eq t1 (open_ ts2 t)
    | _ when Con.eq con1 con2 ->
      rel_list eq_typ rel eq ts1 ts2
    | Abs (tbs, t), _ when rel != eq ->
      rel_typ rel eq (open_ ts1 t) t2
    | _ ->
      false
    )
  | Con (con1, ts1), t2 ->
    (match Con.kind con1, t2 with
    | Def (tbs, t), _ -> (* TBR this may fail to terminate *)
      rel_typ rel eq (open_ ts1 t) t2
    | Abs (tbs, t), _ when rel != eq ->
      rel_typ rel eq (open_ ts1 t) t2
    | _ -> false
    )
  | t1, Con (con2, ts2) ->
    (match Con.kind con2 with
    | Def (tbs, t) -> (* TBR this may fail to terminate *)
      rel_typ rel eq t1 (open_ ts2 t)
    | _ -> false
    )
  | Prim p1, Prim p2 when p1 = p2 ->
    true
  | Prim p1, Prim p2 when rel != eq ->
    p1 = Nat && p2 = Int
  | Prim p1, Shared when rel != eq ->
    true
  | Obj (s1, tfs1), Obj (s2, tfs2) ->
    s1 = s2 &&
    rel_fields rel eq tfs1 tfs2
  | Obj (s, _), Shared when rel != eq ->
    s <> Object Local
  | Array t1', Array t2' ->
    rel_typ rel eq t1' t2'
  | Array t1', Obj _ when rel != eq ->
    rel_typ rel eq (array_obj t1') t2
  | Array t, Shared when rel != eq ->
    rel_typ rel eq t Shared
  | Opt t1', Opt t2' ->
    rel_typ rel eq t1' t2'
  | Opt t1', Shared ->
    rel_typ rel eq t1' Shared
  | Prim Null, Opt t2' when rel != eq ->
    true
  | Tup ts1, Tup ts2 ->
    rel_list rel_typ rel eq ts1 ts2
  | Tup ts1, Shared ->
    rel_list rel_typ rel eq ts1 (List.map (fun _ -> Shared) ts1)
  | Func (s1, c1, tbs1, t11, t12), Func (s2, c2, tbs2, t21, t22) ->
    c1 = c2 && s1 = s2 &&
    (match rel_binds rel eq tbs1 tbs2 with
    | Some ts ->
      rel_list rel_typ rel eq (List.map (open_ ts) t21) (List.map (open_ ts) t11) &&
      rel_list rel_typ rel eq (List.map (open_ ts) t12) (List.map (open_ ts) t22)
    | None -> false
    )
  | Func (Sharable, _,  _, _, _), Shared when rel != eq ->
    true
  | Shared, Shared ->
    true
  | Async t1', Async t2' ->
    rel_typ rel eq t1' t2'
  | Mut t1', Mut t2' ->
    eq_typ rel eq t1' t2'
  | _, _ -> false
  end

and rel_fields rel eq tfs1 tfs2 =
  (* Assume that tf1 and tf2 are sorted. *)
  match tfs1, tfs2 with
  | [], [] ->
    true
  | _, [] when rel != eq ->
    true
  | tf1::tfs1', tf2::tfs2' ->
    (match compare_field tf1 tf2 with
    | 0 ->
      rel_typ rel eq tf1.typ tf2.typ &&
      rel_fields rel eq tfs1' tfs2'
    | -1 when rel != eq ->
      rel_fields rel eq tfs1' tfs2
    | _ -> false
    )
  | _, _ -> false

and rel_binds rel eq tbs1 tbs2 =
  let ts = open_binds tbs2 in
  if rel_list (rel_bind ts) rel eq tbs2 tbs1
  then Some ts
  else None

and rel_bind ts rel eq tb1 tb2 =
  rel_typ rel eq (open_ ts tb1.bound) (open_ ts tb2.bound)

and eq_typ rel eq t1 t2 = rel_typ eq eq t1 t2

and eq t1 t2 : bool =
  let eq = ref S.empty in eq_typ eq eq t1 t2

and sub  t1 t2 : bool =
  rel_typ (ref S.empty) (ref S.empty) t1 t2

and eq_kind k1 k2 : bool =
  let eq = ref S.empty in
  match k1, k2 with
  | Def (tbs1, t1), Def (tbs2, t2)
  | Abs (tbs1, t1), Abs (tbs2, t2) ->
  begin match rel_binds eq eq tbs1 tbs2 with
    | Some ts -> eq_typ eq eq  (open_ ts t1) (open_ ts t2)
    | None -> false
  end
  | _ -> false

(* Least upper bound and greatest lower bound *)

let rec lub t1 t2 =
  if t1 == t2 then t1 else
  (* TBR: this is just a quick hack *)
  match normalize t1, normalize t2 with
  | _, Pre
  | Pre, _ -> Pre
  | _, Any
  | Any, _ -> Any
  | _, Non -> t1
  | Non, _ -> t2
  | Prim Nat, Prim Int
  | Prim Int, Prim Nat -> Prim Int
  | Opt t1', Opt t2' -> Opt (lub t1' t2')
  | Prim Null, Opt t'
  | Opt t', Prim Null -> Opt t'
  | Array t1', (Obj _ as t2) -> lub (array_obj t1') t2
  | (Obj _ as t1), Array t2' -> lub t1 (array_obj t2')
  | t1', t2' when eq t1' t2' -> t1
  | _ -> Any


let rec glb t1 t2 =
  if t1 == t2 then t1 else
  (* TBR: this is just a quick hack *)
  match normalize t1, normalize t2 with
  | _, Pre
  | Pre, _ -> Pre
  | _, Any -> t1
  | Any, _ -> t2
  | _, Non -> Non
  | Non, _ -> Non
  | Prim Nat, Prim Int
  | Prim Int, Prim Nat -> Prim Nat
  | Opt t1', Opt t2' -> Opt (glb t1' t2')
  | Prim Null, Opt _
  | Opt _, Prim Null -> Prim Null
  | t1', t2' when eq t1' t2' -> t1
  | _ -> Non


(* Pretty printing *)

open Printf

let string_of_prim = function
  | Null -> "Null"
  | Bool -> "Bool"
  | Nat -> "Nat"
  | Int -> "Int"
  | Float -> "Float"
  | Word8 -> "Word8"
  | Word16 -> "Word16"
  | Word32 -> "Word32"
  | Word64 -> "Word64"
  | Char -> "Char"
  | Text -> "Text"

let string_of_var (x, i) =
  if i = 0 then sprintf "%s" x else sprintf "%s.%d" x i

let string_of_con vs c =
  let s = Con.to_string c in
  if List.mem (s, 0) vs then s ^ "/0" else s  (* TBR *)

let string_of_sharing = function
  | Local -> ""
  | Sharable -> "shared "

let rec string_of_typ_nullary vs = function
  | Pre -> "???"
  | Any -> "Any"
  | Non -> "Non"
  | Shared -> "Shared"
  | Prim p -> string_of_prim p
  | Var (s, i) -> (try string_of_var (List.nth vs i) with _ -> assert false)
  | Con (c, []) -> string_of_con vs c
  | Con (c, ts) ->
    sprintf "%s<%s>" (string_of_con vs c)
      (String.concat ", " (List.map (string_of_typ' vs) ts))
  | Tup ts ->
    sprintf "(%s%s)"
      (String.concat ", " (List.map (string_of_typ' vs) ts))
      (if List.length ts = 1 then "," else "")
  | Array (Mut t) ->
    sprintf "[var %s]" (string_of_typ_nullary vs t)
  | Array t ->
    sprintf "[%s]" (string_of_typ_nullary vs t)
  | Obj (Object Local, fs) ->
    sprintf "{%s}" (String.concat "; " (List.map (string_of_field vs) fs))
  | t -> sprintf "(%s)" (string_of_typ' vs t)

and string_of_dom vs ts =
  let dom = string_of_typ_nullary vs (seq ts) in
  match ts with
  | [Tup _] ->
     sprintf "(%s)" dom
  | _ -> dom

and string_of_cod c vs ts =
  let cod = string_of_typ' vs (seq ts) in
  match ts with
  | [Tup _] ->
    sprintf "(%s)" cod
  | [Async _] ->
    (match c with
     | Returns -> sprintf "(%s)" cod
     | Promises -> sprintf "%s" cod
    )
  | _ -> cod

and string_of_typ' vs t =
  match t with
  | Func (s, c, [], ts1, ts2) ->
    sprintf "%s%s -> %s" (string_of_sharing s)
      (string_of_dom vs ts1)
      (string_of_cod c vs ts2)
  | Func (s, c, tbs, ts1, ts2) ->
    let vs' = vars_of_binds vs tbs in
    sprintf "%s%s%s -> %s"
      (string_of_sharing s) (string_of_binds (vs' @ vs) vs' tbs)
      (string_of_dom (vs' @ vs) ts1) (string_of_cod c (vs' @ vs) ts2)
  | Opt t ->
    sprintf "?%s"  (string_of_typ_nullary vs t)
  | Async t ->
    sprintf "async %s" (string_of_typ_nullary vs t)
  | Obj (Object Sharable, fs) ->
    sprintf "shared %s" (string_of_typ_nullary vs (Obj (Object Local, fs)))
  | Obj (Actor, fs) ->
    sprintf "actor %s" (string_of_typ_nullary vs (Obj (Object Local, fs)))
  | Mut t ->
    sprintf "var %s" (string_of_typ' vs t)
  | t -> string_of_typ_nullary vs t

and string_of_field vs {lab; typ} =
  sprintf "%s : %s" lab (string_of_typ' vs typ)

and vars_of_binds vs bs =
  List.map (fun b -> name_of_var vs (b.var, 0)) bs

and name_of_var vs v =
  match vs with
  | [] -> v
  | v'::vs' -> name_of_var vs' (if v = v' then (fst v, snd v + 1) else v)

and string_of_bind vs v {bound; _} =
  string_of_var v ^
  (if bound = Any then "" else " <: " ^ string_of_typ' vs bound)

and string_of_binds vs vs' = function
  | [] -> ""
  | tbs -> "<" ^ String.concat ", " (List.map2 (string_of_bind vs) vs' tbs) ^ ">"

let string_of_typ = string_of_typ' []
let _ = str := string_of_typ

let strings_of_kind k =
  let op, tbs, t =
    match k with
    | Def (tbs, t) -> "=", tbs, t
    | Abs (tbs, t) -> "<:", tbs, t
  in
  let vs = vars_of_binds [] tbs in
  op, string_of_binds vs vs tbs, string_of_typ' vs t

let string_of_kind k =
  let op, sbs, st = strings_of_kind k in
  sprintf "%s %s%s" op sbs st


let rec string_of_typ_expand t =
  let s = string_of_typ t in
  match t with
  | Con (c, ts) ->
    (match Con.kind c with
    | Abs _ -> s
    | Def _ ->
      match normalize t with
      | Prim _ | Any | Non -> s
      | t' -> s ^ " = " ^ string_of_typ_expand t'
    )
  | _ -> s


(* Environments *)

module Env = Env.Make(String)<|MERGE_RESOLUTION|>--- conflicted
+++ resolved
@@ -38,60 +38,24 @@
   | Non                                       (* bottom *)
   | Pre                                       (* pre-type *)
 
-<<<<<<< HEAD
 and bind = {var : var; bound : typ}
 and field = {lab : lab; typ : typ}
-=======
+
 and con = kind Con.t
-
-and bind = {var : string; bound : typ}
-and field = {name : string; typ : typ}
->>>>>>> 99f2a8d7
-
 and kind =
   | Def of bind list * typ
   | Abs of bind list * typ
 
-and con = kind ref Con.t
-
 
 (* Constructors *)
 
-<<<<<<< HEAD
-module Con =
-struct
-  include Con
-
-  let fresh v k = Con.fresh v (ref k)
-  let clone c k = Con.clone c (ref k)
-
-  let kind c = !(Con.kind c)
-  let modify_kind c f = Con.kind c := f !(Con.kind c)
-  let set_kind c k =
-    match !(Con.kind c) with
-    | Abs (_, Pre) -> Con.kind c := k
-    | _ -> raise (Invalid_argument "set_kind")
-
-  module Set =
-  struct
-    include Set.Make(struct type t = con let compare = Con.compare end)
-=======
-let set_kind c k = match Con.kind c with
+let set_kind c k =
+  match Con.kind c with
   | Abs (_, Pre) -> Con.unsafe_set_kind c k
   | _ -> raise (Invalid_argument "set_kind")
->>>>>>> 99f2a8d7
-
-    exception Clash of elt
-
-    let disjoint_add e set =
-      if mem e set then raise (Clash e)
-      else add e set
-    let disjoint_union set1 set2 =
-      fold (fun e s -> disjoint_add e s) set2 set1
-  end
-
-  module Env = Env.Make(struct type t = con let compare = Con.compare end)
-end
+
+module ConEnv = Env.Make(struct type t = con let compare = Con.compare end)
+module ConSet = ConEnv.Dom
 
 
 (* Short-hands *)
@@ -168,19 +132,19 @@
 (* First-order substitution *)
 
 let rec subst sigma t =
-  if sigma = Con.Env.empty then t else
+  if sigma = ConEnv.empty then t else
   match t with
   | Prim _
   | Var _ -> t
   | Con (c, ts) ->
-    (match Con.Env.find_opt c sigma with
+    (match ConEnv.find_opt c sigma with
     | Some t -> assert (List.length ts = 0); t
     | None -> Con (c, List.map (subst sigma) ts)
     )
   | Array t -> Array (subst sigma t)
   | Tup ts -> Tup (List.map (subst sigma) ts)
   | Func (s, c, tbs, ts1, ts2) ->
-    let sigma' = Con.Env.map (shift 0 (List.length tbs)) sigma in
+    let sigma' = ConEnv.map (shift 0 (List.length tbs)) sigma in
     Func (s, c, List.map (subst_bind sigma') tbs,
           List.map (subst sigma') ts1, List.map (subst sigma') ts2)
   | Opt t -> Opt (subst sigma t)
@@ -204,7 +168,7 @@
 let close cs t =
   if cs = [] then t else
   let ts = List.mapi (fun i c -> Var (Con.name c, i)) cs in
-  let sigma = List.fold_right2 Con.Env.add cs ts Con.Env.empty in
+  let sigma = List.fold_right2 ConEnv.add cs ts ConEnv.empty in
   subst sigma t
 
 let close_binds cs tbs =
@@ -244,15 +208,9 @@
 let open_binds tbs =
   if tbs = [] then [] else
   let cs = List.map (fun {var; _} -> Con.fresh var (Abs ([], Pre))) tbs in
-<<<<<<< HEAD
   let ts = List.map (fun c -> Con (c, [])) cs in
   let ks = List.map (fun {bound; _} -> Abs ([], open_ ts bound)) tbs in
-  List.iter2 (fun c k -> Con.set_kind c k) cs ks;
-=======
-  let ts = List.map (fun con -> Con (con, [])) cs in
-  let ks = List.map (fun {bound; _} -> Abs ([], open_ ts bound)) tbs in
   List.iter2 (fun c k -> set_kind c k) cs ks;
->>>>>>> 99f2a8d7
   ts
 
 
@@ -380,11 +338,7 @@
 let rec avoid' cons = function
   | (Prim _ | Var _ | Any | Non | Shared | Pre) as t -> t
   | Con (c, ts) ->
-<<<<<<< HEAD
-    if Con.Set.mem c cons
-=======
     if ConSet.mem c cons
->>>>>>> 99f2a8d7
     then match Con.kind c with
       | Abs _ -> raise (Unavoidable c)
       | Def (tbs, t) -> avoid' cons (reduce tbs t ts)
@@ -392,11 +346,7 @@
       begin try
         Con (c, List.map (avoid' cons) ts)
       with Unavoidable d ->
-<<<<<<< HEAD
         match Con.kind c with
-=======
-        begin match Con.kind c with
->>>>>>> 99f2a8d7
         | Def (tbs, t) -> avoid' cons (reduce tbs t ts)
         | Abs _ -> raise (Unavoidable d)
       end
@@ -419,7 +369,7 @@
   {lab; typ = avoid' cons typ}
 
 let avoid cons t =
-  if cons = Con.Set.empty then t else
+  if cons = ConSet.empty then t else
   avoid' cons t
 
 
